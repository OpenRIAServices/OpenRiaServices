﻿<?xml version="1.0" encoding="utf-8"?>
<package xmlns="http://schemas.microsoft.com/packaging/2011/10/nuspec.xsd">
  <metadata>
    <id>OpenRiaServices.T4</id>
    <version>5.0.1</version>
    <title>Open RIA Services T4 Code Generation</title>
    <authors>Outercurve RIA Services</authors>
    <owners>Outercurve</owners>
    <license type="expression">Apache-2.0</license>
    <projectUrl>https://github.com/OpenRIAServices/OpenRiaServices</projectUrl>
    <requireLicenseAcceptance>false</requireLicenseAcceptance>
    <description>OpenRiaServices.T4 provides the CSharpClientCodeGenerator class, as well as many supporting classes, which can be used to override the existing code generation pattern for RIA Services.</description>
    <summary>Open RIA Services Toolkit - T4 Code Generation</summary>
    <releaseNotes>For release notes see https://github.com/OpenRIAServices/OpenRiaServices/releases</releaseNotes>
    <copyright>2018 Outercurve Foundation</copyright>
    <language>en-US</language>
    <tags>WCF RIA Services RIAServices T4 OpenRiaServices</tags>
    <dependencies>
<<<<<<< HEAD
      <dependency id="OpenRiaServices.Server" version="$version$" />
      <dependency id="Mono.Cecil" version="0.11.5" />
=======
      <group targetFramework="net6.0">
        <dependency id="OpenRiaServices.Server" version="$version$" />
        <dependency id="Mono.Cecil" version="0.11.5" />
      </group>
      <group targetFramework="net472">
        <dependency id="OpenRiaServices.Server" version="$version$" />
        <dependency id="Mono.Cecil" version="0.11.5" />
      </group>
>>>>>>> 5b1058a7
    </dependencies>
  </metadata>
  <files>
    <file src="..\src\bin\Release\net472\OpenRiaServices.Tools.TextTemplate.dll" target="lib\net472\OpenRiaServices.Tools.TextTemplate.dll" />
    <file src="..\src\bin\Release\net472\OpenRiaServices.Tools.TextTemplate.pdb" target="lib\net472\OpenRiaServices.Tools.TextTemplate.pdb" />
    <file src="..\src\bin\Release\net472\OpenRiaServices.Tools.TextTemplate.xml" target="lib\net472\OpenRiaServices.Tools.TextTemplate.xml" />
    <file src="..\src\bin\Release\net472\OpenRiaServices.Tools.dll" target="lib\net472\OpenRiaServices.Tools.dll" />
    <file src="..\src\bin\Release\net472\OpenRiaServices.Tools.pdb" target="lib\net472\OpenRiaServices.Tools.pdb" />
    <file src="..\src\bin\Release\net472\OpenRiaServices.Tools.xml" target="lib\net472\OpenRiaServices.Tools.xml" />

    <file src="..\src\bin\Release\net6.0\OpenRiaServices.Tools.TextTemplate.dll" target="lib\net6.0\OpenRiaServices.Tools.TextTemplate.dll" />
    <file src="..\src\bin\Release\net6.0\OpenRiaServices.Tools.TextTemplate.pdb" target="lib\net6.0\OpenRiaServices.Tools.TextTemplate.pdb" />
    <file src="..\src\bin\Release\net6.0\OpenRiaServices.Tools.TextTemplate.xml" target="lib\net6.0\OpenRiaServices.Tools.TextTemplate.xml" />
    <file src="..\src\bin\Release\net6.0\OpenRiaServices.Tools.dll" target="lib\net6.0\OpenRiaServices.Tools.dll" />
    <file src="..\src\bin\Release\net6.0\OpenRiaServices.Tools.pdb" target="lib\net6.0\OpenRiaServices.Tools.pdb" />
    <file src="..\src\bin\Release\net6.0\OpenRiaServices.Tools.xml" target="lib\net6.0\OpenRiaServices.Tools.xml" />
  </files>
</package><|MERGE_RESOLUTION|>--- conflicted
+++ resolved
@@ -16,10 +16,6 @@
     <language>en-US</language>
     <tags>WCF RIA Services RIAServices T4 OpenRiaServices</tags>
     <dependencies>
-<<<<<<< HEAD
-      <dependency id="OpenRiaServices.Server" version="$version$" />
-      <dependency id="Mono.Cecil" version="0.11.5" />
-=======
       <group targetFramework="net6.0">
         <dependency id="OpenRiaServices.Server" version="$version$" />
         <dependency id="Mono.Cecil" version="0.11.5" />
@@ -28,7 +24,6 @@
         <dependency id="OpenRiaServices.Server" version="$version$" />
         <dependency id="Mono.Cecil" version="0.11.5" />
       </group>
->>>>>>> 5b1058a7
     </dependencies>
   </metadata>
   <files>
