﻿<?xml version="1.0" encoding="utf-8"?>
<package xmlns="http://schemas.microsoft.com/packaging/2011/10/nuspec.xsd">
  <metadata>
    <id>OpenRiaServices.Client.Core</id>
    <version>5.0.0</version>
    <title>Open RIA Services Client</title>
    <authors>Outercurve RIA Services</authors>
    <owners>Outercurve</owners>
    <license type="expression">Apache-2.0</license>
    <projectUrl>https://github.com/OpenRIAServices/OpenRiaServices</projectUrl>
    <requireLicenseAcceptance>false</requireLicenseAcceptance>
    <description>
      OpenRiaServices.Client.Core provides the OpenRiaServices.Client and OpenRiaServices.Client.Web assemblies for your client projects.
    </description>
    <summary>Open RIA Services - client assemblies and references.</summary>
    <releaseNotes>For release notes see https://github.com/OpenRIAServices/OpenRiaServices/releases</releaseNotes>
    <copyright>2018 Outercurve Foundation</copyright>
    <language>en-US</language>
    <tags>WCF RIA Services RIAServices Silverlight OpenRiaServices</tags>
    <dependencies>
      <group targetFramework="net472" />
      <group targetFramework="netstandard2.0">
        <dependency id="System.ComponentModel.Annotations" version="5.0.0" />
        <dependency id="System.ServiceModel.Http" version="4.10.2" />
<<<<<<< HEAD
		<dependency id="System.ServiceModel.Primitives" version="4.10.2" />
=======
        <dependency id="System.ServiceModel.Primitives" version="4.10.2" />
      </group>
      <group targetFramework="net6.0-windows7.0">
        <dependency id="System.ServiceModel.Http" version="4.10.2" />
        <dependency id="System.ServiceModel.Primitives" version="4.10.2" />
>>>>>>> 5b1058a7
      </group>
    </dependencies>
    <frameworkReferences>
      <group targetFramework="net6.0-windows7.0">
        <frameworkReference name="Microsoft.WindowsDesktop.App.WPF" />
      </group>
    </frameworkReferences>
    <frameworkAssemblies>
      <frameworkAssembly assemblyName="System.ComponentModel.DataAnnotations" targetFramework="net472" />
      <frameworkAssembly assemblyName="System.Net.Http" targetFramework="net472" />
      <frameworkAssembly assemblyName="System.Runtime.Serialization" targetFramework="net472" />
      <frameworkAssembly assemblyName="System.ServiceModel" targetFramework="net472" />
      <frameworkAssembly assemblyName="System.ServiceModel.Web" targetFramework="net472" />
    </frameworkAssemblies>
  </metadata>
  <files>
    <!-- netstandard binaries -->	
    <file src="..\src\bin\Release\netstandard2.0\OpenRiaServices.Client.dll" target="lib\netstandard2.0\OpenRiaServices.Client.dll" />
    <file src="..\src\bin\Release\netstandard2.0\OpenRiaServices.Client.pdb" target="lib\netstandard2.0\OpenRiaServices.Client.pdb" />
    <file src="..\src\bin\Release\netstandard2.0\OpenRiaServices.Client.xml" target="lib\netstandard2.0\OpenRiaServices.Client.xml" />
    <file src="..\src\bin\Release\netstandard2.0\OpenRiaServices.Client.Web.dll" target="lib\netstandard2.0\OpenRiaServices.Client.Web.dll" />
    <file src="..\src\bin\Release\netstandard2.0\OpenRiaServices.Client.Web.pdb" target="lib\netstandard2.0\OpenRiaServices.Client.Web.pdb" />
    <file src="..\src\bin\Release\netstandard2.0\OpenRiaServices.Client.Web.xml" target="lib\netstandard2.0\OpenRiaServices.Client.Web.xml" />
    <file src="..\src\bin\Release\netstandard2.0\OpenRiaServices.Client.DomainClients.Http.dll" target="lib\netstandard2.0\OpenRiaServices.Client.DomainClients.Http.dll" />
    <file src="..\src\bin\Release\netstandard2.0\OpenRiaServices.Client.DomainClients.Http.pdb" target="lib\netstandard2.0\OpenRiaServices.Client.DomainClients.Http.pdb" />
    <file src="..\src\bin\Release\netstandard2.0\OpenRiaServices.Client.DomainClients.Http.xml" target="lib\netstandard2.0\OpenRiaServices.Client.DomainClients.Http.xml" />

   <!-- Desktop binaries -->
    <file src="..\src\bin\Release\net472\OpenRiaServices.Client.dll" target="lib\net472\OpenRiaServices.Client.dll" />
    <file src="..\src\bin\Release\net472\OpenRiaServices.Client.pdb" target="lib\net472\OpenRiaServices.Client.pdb" />
    <file src="..\src\bin\Release\net472\OpenRiaServices.Client.xml" target="lib\net472\OpenRiaServices.Client.xml" />
    <file src="..\src\bin\Release\net472\OpenRiaServices.Client.Web.dll" target="lib\net472\OpenRiaServices.Client.Web.dll" />
    <file src="..\src\bin\Release\net472\OpenRiaServices.Client.Web.pdb" target="lib\net472\OpenRiaServices.Client.Web.pdb" />
    <file src="..\src\bin\Release\net472\OpenRiaServices.Client.Web.xml" target="lib\net472\OpenRiaServices.Client.Web.xml" />
    <file src="..\src\bin\Release\net472\OpenRiaServices.Client.DomainClients.Http.dll" target="lib\net472\OpenRiaServices.Client.DomainClients.Http.dll" />
    <file src="..\src\bin\Release\net472\OpenRiaServices.Client.DomainClients.Http.pdb" target="lib\net472\OpenRiaServices.Client.DomainClients.Http.pdb" />
    <file src="..\src\bin\Release\net472\OpenRiaServices.Client.DomainClients.Http.xml" target="lib\net472\OpenRiaServices.Client.DomainClients.Http.xml" />

    <!-- Net6 binaries -->
    <file src="..\src\bin\Release\net6.0-windows\OpenRiaServices.Client.dll" target="lib\net6.0-windows7.0\OpenRiaServices.Client.dll" />
    <file src="..\src\bin\Release\net6.0-windows\OpenRiaServices.Client.pdb" target="lib\net6.0-windows7.0\OpenRiaServices.Client.pdb" />
    <file src="..\src\bin\Release\net6.0-windows\OpenRiaServices.Client.xml" target="lib\net6.0-windows7.0\OpenRiaServices.Client.xml" />
    <file src="..\src\bin\Release\net6.0\OpenRiaServices.Client.Web.dll" target="lib\net6.0-windows7.0\OpenRiaServices.Client.Web.dll" />
    <file src="..\src\bin\Release\net6.0\OpenRiaServices.Client.Web.pdb" target="lib\net6.0-windows7.0\OpenRiaServices.Client.Web.pdb" />
    <file src="..\src\bin\Release\net6.0\OpenRiaServices.Client.Web.xml" target="lib\net6.0-windows7.0\OpenRiaServices.Client.Web.xml" />
    <file src="..\src\bin\Release\net6.0\OpenRiaServices.Client.DomainClients.Http.dll" target="lib\net6.0-windows7.0\OpenRiaServices.Client.DomainClients.Http.dll" />
    <file src="..\src\bin\Release\net6.0\OpenRiaServices.Client.DomainClients.Http.pdb" target="lib\net6.0-windows7.0\OpenRiaServices.Client.DomainClients.Http.pdb" />
    <file src="..\src\bin\Release\net6.0\OpenRiaServices.Client.DomainClients.Http.xml" target="lib\net6.0-windows7.0\OpenRiaServices.Client.DomainClients.Http.xml" />

  </files>
</package><|MERGE_RESOLUTION|>--- conflicted
+++ resolved
@@ -22,15 +22,11 @@
       <group targetFramework="netstandard2.0">
         <dependency id="System.ComponentModel.Annotations" version="5.0.0" />
         <dependency id="System.ServiceModel.Http" version="4.10.2" />
-<<<<<<< HEAD
-		<dependency id="System.ServiceModel.Primitives" version="4.10.2" />
-=======
         <dependency id="System.ServiceModel.Primitives" version="4.10.2" />
       </group>
       <group targetFramework="net6.0-windows7.0">
         <dependency id="System.ServiceModel.Http" version="4.10.2" />
         <dependency id="System.ServiceModel.Primitives" version="4.10.2" />
->>>>>>> 5b1058a7
       </group>
     </dependencies>
     <frameworkReferences>
