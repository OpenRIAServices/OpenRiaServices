--- conflicted
+++ resolved
@@ -25,10 +25,7 @@
         <file src="..\..\src\bin\Release\net472\OpenRiaServices.Tools.dll" target="tasks\net472\OpenRiaServices.Tools.dll"/>
         <file src="..\..\src\bin\Release\net472\Mono.Cecil.dll" target="tasks\net472\Mono.Cecil.dll"/>
         <file src="..\..\src\bin\Release\net472\Mono.Cecil.Pdb.dll" target="tasks\net472\Mono.Cecil.Pdb.dll"/>
-<<<<<<< HEAD
-=======
         <!-- TODO: Make a publish of project and take assemblies from there instead -->
         <file src="..\..\src\OpenRiaServices.Tools.CodeGenTask\bin\Release\net6.0\**\*.*" target="tasks\net6.0\"/>
->>>>>>> 5b1058a7
     </files>
 </package>