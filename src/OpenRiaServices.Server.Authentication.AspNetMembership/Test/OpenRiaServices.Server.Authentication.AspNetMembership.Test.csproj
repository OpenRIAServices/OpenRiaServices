﻿<Project Sdk="Microsoft.NET.Sdk">
  <PropertyGroup>
    <NoWarn>618</NoWarn>
    <DefineConstants>$(DefineConstants);SERVERFX</DefineConstants>
    <TargetFramework>net472</TargetFramework>
  </PropertyGroup>
  <ItemGroup>
    <Compile Include="..\..\OpenRiaServices.Server\Test\ServerTestHelper.cs" Link="Shared\ServerTestHelper.cs" />
    <Compile Include="..\..\OpenRiaServices.Server\Test\MockUser.cs" Link="Shared\MockUser.cs" />
    <Compile Include="..\..\OpenRiaServices.Server\Test\MockDataService.cs" Link="Shared\MockDataService.cs" />
  </ItemGroup>
  <ItemGroup>
<<<<<<< HEAD
    <PackageReference Include="Microsoft.NET.Test.Sdk" Version="17.3.0" />
    <PackageReference Include="MSTest.TestAdapter" Version="2.2.10" />
    <PackageReference Include="MSTest.TestFramework" Version="2.2.10" />
=======
    <PackageReference Include="Microsoft.NET.Test.Sdk" Version="17.3.2" />
>>>>>>> 7a7b158a
  </ItemGroup>
  <ItemGroup>
    <Reference Include="System.ComponentModel.DataAnnotations" />
    <Reference Include="System.Configuration" />
    <Reference Include="System.Data.Linq" />
    <Reference Include="System.ServiceModel" />
    <Reference Include="System.ServiceModel.Web" />
    <Reference Include="System.Web" />
    <Reference Include="System.Web.ApplicationServices" />
    <Reference Include="System.XML" />
  </ItemGroup>
  <ItemGroup>
    <ProjectReference Include="..\..\Test\Desktop\OpenRiaServices.Common.DomainServices.Test\OpenRiaServices.Common.DomainServices.Test.csproj" />
    <ProjectReference Include="..\..\Test\Desktop\OpenRiaServices.Common.Test\OpenRiaServices.Common.Test.csproj" />
    <ProjectReference Include="..\Framework\OpenRiaServices.Server.Authentication.AspNetMembership.csproj" />
  </ItemGroup>
</Project><|MERGE_RESOLUTION|>--- conflicted
+++ resolved
@@ -10,13 +10,9 @@
     <Compile Include="..\..\OpenRiaServices.Server\Test\MockDataService.cs" Link="Shared\MockDataService.cs" />
   </ItemGroup>
   <ItemGroup>
-<<<<<<< HEAD
-    <PackageReference Include="Microsoft.NET.Test.Sdk" Version="17.3.0" />
+    <PackageReference Include="Microsoft.NET.Test.Sdk" Version="17.4.0" />
     <PackageReference Include="MSTest.TestAdapter" Version="2.2.10" />
     <PackageReference Include="MSTest.TestFramework" Version="2.2.10" />
-=======
-    <PackageReference Include="Microsoft.NET.Test.Sdk" Version="17.3.2" />
->>>>>>> 7a7b158a
   </ItemGroup>
   <ItemGroup>
     <Reference Include="System.ComponentModel.DataAnnotations" />
