--- conflicted
+++ resolved
@@ -10,13 +10,9 @@
     <Compile Include="..\..\OpenRiaServices.Server\Test\MockDataService.cs" Link="Shared\MockDataService.cs" />
   </ItemGroup>
   <ItemGroup>
-<<<<<<< HEAD
-    <PackageReference Include="Microsoft.NET.Test.Sdk" Version="17.1.0" />
-    <PackageReference Include="MSTest.TestAdapter" Version="2.2.8" />
-    <PackageReference Include="MSTest.TestFramework" Version="2.2.8" />
-=======
     <PackageReference Include="Microsoft.NET.Test.Sdk" Version="17.3.0" />
->>>>>>> 31a186b6
+    <PackageReference Include="MSTest.TestAdapter" Version="2.2.10" />
+    <PackageReference Include="MSTest.TestFramework" Version="2.2.10" />
   </ItemGroup>
   <ItemGroup>
     <Reference Include="System.ComponentModel.DataAnnotations" />
