using Microsoft.AspNetCore.Http;
using Microsoft.Extensions.DependencyInjection;
using OpenRiaServices.Hosting.AspNetCore.Serialization;
using OpenRiaServices.Hosting.Wcf;
using OpenRiaServices.Hosting.Wcf.Behaviors;
using OpenRiaServices.Server;
using System;
using System.Buffers;
using System.Collections.Generic;
using System.ComponentModel.DataAnnotations;
using System.Globalization;
using System.Linq;
using System.Runtime.Serialization;
using System.Threading.Tasks;
using System.Xml;

namespace OpenRiaServices.Hosting.AspNetCore.Operations
{
    abstract class OperationInvoker
    {
        private static readonly WebHttpQueryStringConverter s_queryStringConverter = new();
        private static readonly DataContractSerializer s_faultSerialiser = new DataContractSerializer(typeof(DomainServiceFault));

        protected readonly DomainOperationEntry _operation;
        private readonly DomainOperationType _operationType;
        protected readonly SerializationHelper _serializationHelper;
        private readonly DataContractSerializer _responseSerializer;
        private readonly string _responseName;
        private readonly string _resultName;
        private const string MessageRootElementName = "MessageRoot";
        private const string QueryOptionsListElementName = "QueryOptions";
        private const string QueryOptionElementName = "QueryOption";
        private const string QueryNameAttribute = "Name";
        private const string QueryValueAttribute = "Value";
        private const string QueryIncludeTotalCountOption = "includeTotalCount";
        private const string InvalidContentMessage = "invalid content";

        protected OperationInvoker(DomainOperationEntry operation, DomainOperationType operationType,
            SerializationHelper serializationHelper,
            DataContractSerializer responseSerializer)
        {
            this._operation = operation;
            this._operationType = operationType;
            this._serializationHelper = serializationHelper;
            this._responseSerializer = responseSerializer;

            _responseName = OperationName + "Response";
            _resultName = OperationName + "Result";
        }

        public virtual string OperationName => _operation.Name;
        public DomainOperationEntry DomainOperation => _operation;
<<<<<<< HEAD
=======

        public abstract bool HasSideEffects { get; }
>>>>>>> 5b1058a7

        public abstract Task Invoke(HttpContext context);

        protected object[] GetParametersFromUri(HttpContext context)
        {
            var query = context.Request.Query;
            var parameters = _operation.Parameters;
            var inputs = new object[parameters.Count];
            for (int i = 0; i < parameters.Count; ++i)
            {
                if (query.TryGetValue(parameters[i].Name, out var values))
                {
                    var value = Uri.UnescapeDataString(values.FirstOrDefault());
                    inputs[i] = s_queryStringConverter.ConvertStringToValue(value, parameters[i].ParameterType);
                }
            }

            return inputs;
        }

        protected async Task<(ServiceQuery, object[])> ReadParametersFromBodyAsync(HttpContext context)
        {
            var request = context.Request;

            int initialCapacity = request.ContentLength switch
            {
                long contentLength and >= 0 and <= int.MaxValue => Math.Min((int)contentLength, 4096),
                null => 4096,
                _ => throw new BadHttpRequestException("invalid lenght", (int)System.Net.HttpStatusCode.BadRequest)
            };

            // To prevent DOS attacks where an attacker can allocate arbitary large memory by setting content-length to a large value
            // We only allocate a maximum of 4K directly
            using var ms = new ArrayPoolStream(ArrayPool<byte>.Shared, maxBlockSize: 4 * 1024 * 1024);
            ms.Reset(initialCapacity); // Initial capacity up to 4K

            await request.BodyReader.CopyToAsync(ms).ConfigureAwait(false);
            ArraySegment<byte> memory = ms.GetRentedArrayAndClear();

            try
            {
                using var reader = BinaryMessageReader.Rent(memory);
                return ReadParametersFromBody(reader.XmlDictionaryReader);
            }
            finally
            {
                ArrayPool<byte>.Shared.Return(memory.Array);
            }
        }

        private (ServiceQuery, object[]) ReadParametersFromBody(XmlDictionaryReader reader)
        {
            ServiceQuery serviceQuery = null;
            object[] values;
            reader.MoveToContent();

            bool hasMessageRoot = reader.IsStartElement(MessageRootElementName);
            // Check for QueryOptions which is part of message root
            if (hasMessageRoot)
            {
                // Go to the <QueryOptions> node.
                reader.Read();                                               // <MessageRoot>
                reader.ReadStartElement(QueryOptionsListElementName);        // <QueryOptions>
                serviceQuery = ReadServiceQuery(reader);                     // <QueryOption></QueryOption>
                                                                             // Go to the starting node of the original message.
                reader.ReadEndElement();                                     // </QueryOptions>
            }

            values = ReadParameters(reader);

            if (hasMessageRoot)
                reader.ReadEndElement();

            // Verify at end 
            if (reader.ReadState != ReadState.EndOfFile)
                throw new BadHttpRequestException(InvalidContentMessage);

            return (serviceQuery, values);
        }

        /// <summary>
        /// Reads the query options from the given reader and returns the resulting service query.
        /// It assumes that the reader is positioned on a stream containing the query options.
        /// </summary>
        /// <param name="reader">Reader to the stream containing the query options.</param>
        /// <returns>Extracted service query.</returns>
        internal static ServiceQuery ReadServiceQuery(XmlReader reader)
        {
            var serviceQueryParts = new List<ServiceQueryPart>();
            bool includeTotalCount = false;
            while (reader.IsStartElement(QueryOptionElementName))
            {
                string name = reader.GetAttribute(QueryNameAttribute);
                string value = reader.GetAttribute(QueryValueAttribute);
                if (name.Equals(QueryIncludeTotalCountOption, StringComparison.OrdinalIgnoreCase))
                {
                    bool queryOptionValue = false;
                    if (bool.TryParse(value, out queryOptionValue))
                    {
                        includeTotalCount = queryOptionValue;
                    }
                }
                else
                {
                    serviceQueryParts.Add(new ServiceQueryPart { QueryOperator = name, Expression = value });
                }

                ReadElement(reader);
            }

            var serviceQuery = new ServiceQuery()
            {
                QueryParts = serviceQueryParts,
                IncludeTotalCount = includeTotalCount
            };
            return serviceQuery;
        }

        protected static void ReadElement(XmlReader reader)
        {
            if (reader.IsEmptyElement)
            {
                reader.Read();
            }
            else
            {
                reader.Read();
                reader.ReadEndElement();
            }
        }

        protected virtual object[] ReadParameters(XmlDictionaryReader reader)
        {
            if (reader.IsStartElement(_operation.Name))
            {
                reader.Read();

                var parameters = _operation.Parameters;
                object[] values = new object[parameters.Count];
                for (int i = 0; i < parameters.Count; ++i)
                {
                    var parameter = parameters[i];
                    if (!reader.IsStartElement(parameter.Name))
                        throw new BadHttpRequestException(InvalidContentMessage);

                    if (reader.HasAttributes && reader.GetAttribute("nil", "http://www.w3.org/2001/XMLSchema-instance") == "true")
                    {
                        values[i] = null;
                        ReadElement(reader); // consume element
                    }
                    else
                    {
                        var serializer = _serializationHelper.GetSerializer(parameter.ParameterType);

                        // XmlElemtnt returns the "ResultNode" unless we step into the contents
                        bool isXElement = parameter.ParameterType == typeof(System.Xml.Linq.XElement);
                        if (isXElement)
                            reader.ReadStartElement();

                        values[i] = serializer.ReadObject(reader, verifyObjectName: false);

                        if (isXElement)
                        {
                            reader.ReadEndElement();
                            reader.ReadEndElement();
                        }
                    }
                }

                reader.ReadEndElement(); // operation.Name
                return values;
            }
            else
            {
                if (_operation.Parameters.Count == 0)
                    return Array.Empty<object>();
                else
                    throw new InvalidOperationException();
            }
        }


        /// <summary>
        /// Verifies the reader is at node with LocalName equal to operationName + postfix.
        /// If the reader is at any other node, then a <see cref="DomainOperationException"/> is thrown
        /// </summary>
        /// <param name="reader">The reader.</param>
        /// <param name="operationName">Name of the operation.</param>
        /// <param name="postfix">The postfix.</param>
        /// <exception cref="DomainOperationException">If reader is not at the expected xml element</exception>
        protected static void VerifyReaderIsAtNode(XmlDictionaryReader reader, string operationName, string postfix)
        {
            // localName should be operationName + postfix
            if (!(reader.LocalName.Length == operationName.Length + postfix.Length
                && reader.LocalName.StartsWith(operationName, StringComparison.Ordinal)
                && reader.LocalName.EndsWith(postfix, StringComparison.Ordinal)))
            {
                throw new BadHttpRequestException(InvalidContentMessage);
            }
        }

        protected Task WriteError(HttpContext context, IEnumerable<ValidationResult> validationErrors, bool hideStackTrace)
        {
            var errors = validationErrors.Select(ve => new ValidationResultInfo(ve.ErrorMessage, ve.MemberNames)).ToList();

            // if custom errors is turned on, clear out the stacktrace.
            foreach (ValidationResultInfo error in errors)
            {
                if (hideStackTrace)
                {
                    error.StackTrace = null;
                }
            }

            return WriteError(context, new DomainServiceFault { OperationErrors = errors, ErrorCode = StatusCodes.Status422UnprocessableEntity });
        }


        /// <summary>
        /// Transforms the specified exception as appropriate into a fault message that can be sent
        /// back to the client.
        /// </summary>
        /// <param name="ex">The exception that was caught.</param>
        /// <param name="hideStackTrace">same as <see cref="HttpContext.IsCustomErrorEnabled"/> <c>true</c> means dont send stack traces</param>
        /// <returns>The exception to return.</returns>
        protected Task WriteError(HttpContext context, Exception ex, bool hideStackTrace)
        {
            var fault = ServiceUtility.CreateFaultException(ex, hideStackTrace);
            return WriteError(context, fault);
        }

        protected Task WriteError(HttpContext context, DomainServiceFault fault)
        {
            var ct = context.RequestAborted;
            if (ct.IsCancellationRequested)
                return Task.CompletedTask;

            var messageWriter = BinaryMessageWriter.Rent();
            try
            {
                WriteFault(fault, messageWriter.XmlWriter);

                using var bufferMemory = BinaryMessageWriter.Return(messageWriter);
                messageWriter = null;

                var response = context.Response;

                response.Headers.ContentType = "application/msbin1";
                // We should be able to use fault.ErrorCode as long as it is not Bad request (400, which result in special WCF client throwing another exception) and not a domainOperation
                response.StatusCode = 500; //  fault.IsDomainException || fault.ErrorCode == 400 ? 500 : fault.ErrorCode;
                response.ContentLength = bufferMemory.Length;
                response.Headers.CacheControl = "private, no-store";

                return bufferMemory.WriteTo(response, ct);
            }
            catch (Exception)
            {
                messageWriter?.Clear();
                throw;
            }
        }

        private static void WriteFault(DomainServiceFault fault, XmlDictionaryWriter writer)
        {
            //<Fault xmlns="http://schemas.microsoft.com/ws/2005/05/envelope/none">
            writer.WriteStartElement("Fault", "http://schemas.microsoft.com/ws/2005/05/envelope/none");
            //<Code><Value>Sender</Value></Code>
            writer.WriteStartElement("Code");
            writer.WriteStartElement("Value");
            writer.WriteString("Sender");
            writer.WriteEndElement();
            writer.WriteEndElement();
            //<Reason ><Text xml:lang="en-US">Access to operation 'GetRangeWithNotAuthorized' was denied.</Text></Reason>
            writer.WriteStartElement("Reason");
            writer.WriteStartElement("Text");
            writer.WriteAttributeString("xml", "lang", null, CultureInfo.CurrentCulture.Name);
            writer.WriteString(fault.ErrorMessage);
            writer.WriteEndElement();
            writer.WriteEndElement();

            writer.WriteStartElement("Detail");
            s_faultSerialiser.WriteObject(writer, fault);
            writer.WriteEndElement();
            writer.WriteEndElement();
            writer.WriteEndDocument();
        }

        protected Task WriteResponse(HttpContext context, object result)
        {
            var ct = context.RequestAborted;
            if (ct.IsCancellationRequested)
                return Task.CompletedTask;

            var messageWriter = BinaryMessageWriter.Rent();
            try
            {
                var writer = messageWriter.XmlWriter;

                WriteResponse(writer, result);

                using var bufferMemory = BinaryMessageWriter.Return(messageWriter);
                messageWriter = null;

                var response = context.Response;
                response.Headers.ContentType = "application/msbin1";
                response.StatusCode = 200;
                response.ContentLength = bufferMemory.Length;
                response.Headers.CacheControl = "private, no-store";

                return bufferMemory.WriteTo(response, ct);
            }
            catch (Exception)
            {
                messageWriter?.Clear();
                throw;
            }
        }

        private void WriteResponse(XmlDictionaryWriter writer, object result)
        {
            // <GetQueryableRangeTaskResponse xmlns="http://tempuri.org/">
            writer.WriteStartElement(_responseName, "http://tempuri.org/");
            // <GetQueryableRangeTaskResult xmlns:a="DomainServices" xmlns:i="http://www.w3.org/2001/XMLSchema-instance">
            writer.WriteStartElement(_resultName);
            //writer.WriteXmlnsAttribute("a", "DomainServices");
            //writer.WriteXmlnsAttribute("i", "http://www.w3.org/2001/XMLSchema-instance");

            _responseSerializer.WriteObjectContent(writer, result);

            writer.WriteEndElement(); // ***Result
            writer.WriteEndElement(); // ***Response
        }

        protected DomainService CreateDomainService(HttpContext context)
        {
            var domainService = (DomainService)context.RequestServices.GetRequiredService(_operation.DomainServiceType);
            var serviceContext = new AspNetDomainServiceContext(context, _operationType);
            domainService.Initialize(serviceContext);
            return domainService;
        }
    }
}<|MERGE_RESOLUTION|>--- conflicted
+++ resolved
@@ -50,11 +50,8 @@
 
         public virtual string OperationName => _operation.Name;
         public DomainOperationEntry DomainOperation => _operation;
-<<<<<<< HEAD
-=======
 
         public abstract bool HasSideEffects { get; }
->>>>>>> 5b1058a7
 
         public abstract Task Invoke(HttpContext context);
 
