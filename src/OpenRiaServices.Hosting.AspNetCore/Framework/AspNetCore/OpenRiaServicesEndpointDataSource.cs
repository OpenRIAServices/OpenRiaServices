--- conflicted
+++ resolved
@@ -3,8 +3,6 @@
 
 using System;
 using System.Collections.Generic;
-using System.Reflection;
-using Microsoft.AspNetCore.Authorization;
 using Microsoft.AspNetCore.Builder;
 using Microsoft.AspNetCore.Http;
 using Microsoft.AspNetCore.Routing;
@@ -20,11 +18,8 @@
     {
         private readonly List<Action<EndpointBuilder>> _conventions = new();
         private readonly List<Action<EndpointBuilder>> _finallyConventions = new();
-<<<<<<< HEAD
-=======
         private readonly HttpMethodMetadata _getOrPost = new(new[] { "GET", "POST" });
         private readonly HttpMethodMetadata _postOnly = new(new[] { "POST" });
->>>>>>> 5b1058a7
 
         private readonly Dictionary<string, DomainServiceEndpointBuilder> _endpointBuilders = new();
         private List<Endpoint> _endpoints;
@@ -32,8 +27,6 @@
         public OpenRiaServicesEndpointDataSource()
         {
 
-<<<<<<< HEAD
-=======
         }
 
         internal IEndpointConventionBuilder AddDomainService(string path, Type type)
@@ -43,7 +36,6 @@
 
             _endpointBuilders.Add(path, endpointBuilder);
             return endpointBuilder;
->>>>>>> 5b1058a7
         }
 
         public override IReadOnlyList<Endpoint> Endpoints
@@ -65,23 +57,10 @@
         {
             var endpoints = new List<Endpoint>();
 
-<<<<<<< HEAD
-
-            foreach (var (name, domainService) in DomainServices)
-=======
             foreach (var (name, domainServiceBuilder) in _endpointBuilders)
->>>>>>> 5b1058a7
             {
                 var domainService = domainServiceBuilder.Description;
                 var serializationHelper = new SerializationHelper(domainService);
-                List<object> additionalMetadata = new List<object>();
-                foreach (Attribute attribute in domainService.Attributes)
-                {
-                    if (CopyAttributeToEndpointMetadata(attribute))
-                        additionalMetadata.Add(attribute);
-                }
-                // Consider adding additional metadata souch as route groups etc
-                //endpointBuilder.Metadata.Add(new EndpointGroupNameAttribute(domainService));
 
                 // We could consider using Add and Finally on domainServiceBuilder to copy metadata instead
                 // Consider adding additional metadata souch as route groups etc
@@ -103,37 +82,23 @@
                     else // Submit related methods are not directly accessible
                         continue;
 
-<<<<<<< HEAD
-                    AddEndpoint(endpoints, name, invoker, hasSideEffects ? postOnly : getOrPost, additionalMetadata);
-=======
                     endpoints.Add(BuildEndpoint(name, invoker, domainServiceBuilder, additionalMetadata));
->>>>>>> 5b1058a7
                 }
 
                 var submit = new ReflectionDomainServiceDescriptionProvider.ReflectionDomainOperationEntry(domainService.DomainServiceType,
                     typeof(DomainService).GetMethod(nameof(DomainService.SubmitAsync)), DomainOperation.Custom);
 
                 var submitOperationInvoker = new SubmitOperationInvoker(submit, serializationHelper);
-<<<<<<< HEAD
-                AddEndpoint(endpoints, name, submitOperationInvoker, postOnly, additionalMetadata);
-
-
-=======
                 endpoints.Add(BuildEndpoint(name, submitOperationInvoker, domainServiceBuilder, additionalMetadata));
->>>>>>> 5b1058a7
             }
 
             return endpoints;
         }
 
-<<<<<<< HEAD
-        private void AddEndpoint(List<Endpoint> endpoints, string domainService, OperationInvoker invoker, HttpMethodMetadata httpMethod, List<object> additionalMetadata)
-=======
         /// <summary>
         /// Per DomainSerivce build 
         /// </summary>
         sealed class DomainServiceEndpointBuilder : IEndpointConventionBuilder
->>>>>>> 5b1058a7
         {
             private readonly DomainServiceDescription _description;
             private readonly List<Action<EndpointBuilder>> _conventions = new();
@@ -144,8 +109,6 @@
                 _description = description;
             }
 
-<<<<<<< HEAD
-=======
             public DomainServiceDescription Description { get { return _description; } }
 
             public void Add(Action<EndpointBuilder> convention)
@@ -177,7 +140,6 @@
         {
             var route = RoutePatternFactory.Parse($"{Prefix}/{domainService}/{invoker.OperationName}");
 
->>>>>>> 5b1058a7
             var endpointBuilder = new RouteEndpointBuilder(
                 invoker.Invoke,
                 route,
@@ -185,27 +147,6 @@
             {
                 DisplayName = $"{domainService}.{invoker.OperationName}"
             };
-<<<<<<< HEAD
-            endpointBuilder.Metadata.Add(httpMethod);
-            endpointBuilder.Metadata.Add(invoker.DomainOperation);
-
-            // Copy all AspNetCore Authorization attributes
-            foreach (Attribute attribute in invoker.DomainOperation.Attributes)
-            {
-                if (CopyAttributeToEndpointMetadata(attribute))
-                    endpointBuilder.Metadata.Add(attribute);
-            }
-
-            // Try to add MethodInfo
-            //if (TryGetMethodInfo(invoker) is MethodInfo method)
-            //{
-            //    endpointBuilder.Metadata.Add(method);
-            //}
-
-            foreach (var metadata in additionalMetadata)
-                endpointBuilder.Metadata.Add(metadata);
-
-=======
 
             endpointBuilder.Metadata.Add(invoker.HasSideEffects ? _postOnly : _getOrPost);
             endpointBuilder.Metadata.Add(invoker.DomainOperation);
@@ -232,18 +173,10 @@
 
         private void ApplyConventions(RouteEndpointBuilder endpointBuilder)
         {
->>>>>>> 5b1058a7
             foreach (var convention in _conventions)
             {
                 convention(endpointBuilder);
             }
-<<<<<<< HEAD
-
-            foreach (var finallyConvention in _finallyConventions)
-                finallyConvention(endpointBuilder);
-
-            endpoints.Add(endpointBuilder.Build());
-=======
         }
 
         /// <summary>
@@ -268,23 +201,6 @@
                 if (ShouldCopyAttributeToEndpointMetadata(attribute))
                     metadata.Add(attribute);
             }
->>>>>>> 5b1058a7
-        }
-
-        private static bool CopyAttributeToEndpointMetadata(Attribute authorizeAttribute)
-        {
-            return authorizeAttribute is IAuthorizeData;
-        }
-
-        private static MethodInfo TryGetMethodInfo(OperationInvoker invoker)
-        {
-            MethodInfo method = invoker.DomainOperation.DomainServiceType.GetMethod(invoker.DomainOperation.Name);
-            if (method == null && invoker.DomainOperation.IsTaskAsync)
-            {
-                method = invoker.DomainOperation.DomainServiceType.GetMethod(invoker.DomainOperation.Name + "Async");
-            }
-
-            return method;
         }
 
         public override IChangeToken GetChangeToken()
