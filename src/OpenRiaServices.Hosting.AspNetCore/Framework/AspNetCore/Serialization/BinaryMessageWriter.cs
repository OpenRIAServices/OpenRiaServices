﻿using System;
using System.Buffers;
using System.Text;
using System.Xml;

namespace OpenRiaServices.Hosting.AspNetCore.Serialization
{
    /// <summary>
    /// Helper class to cache <see cref="XmlDictionaryWriter"/> and stream in order
    /// to not have to allocated all memory used for the writer.
    /// It also adds some estimates of the buffer size needde
    /// </summary>
    internal sealed class BinaryMessageWriter
    {
        private readonly ArrayPoolStream _stream;
        private readonly XmlDictionaryWriter _binaryWriter;
        private readonly XmlDictionaryWriter _textWriter;
        private XmlDictionaryWriter _currentWriter;

        private const int MaxStreamAllocationSize = 4 * 1024 * 1024;
        // IMPORTANT: If this is changed then EstimateMessageSize should be changed as well
        private const int MessageLengthHistorySize = 4;
        private const int InitialBufferSize = 16 * 1024;
        private readonly int[] _lastMessageLengths = new int[MessageLengthHistorySize] { InitialBufferSize, InitialBufferSize, InitialBufferSize, InitialBufferSize };
<<<<<<< HEAD
        private int _messageLengthIndex = 0;
        public static readonly Encoding UTF8Encoding = new UTF8Encoding(false);
=======
        private int _messageLengthIndex;
>>>>>>> 0f00bbde

        // Cache at most one writer per thread
        [ThreadStatic]
        private static BinaryMessageWriter s_threadInstance;

        /// <summary>
        ///  Prevent creation from outside of this class
        /// </summary>
        private BinaryMessageWriter()
        {
            _stream = new ArrayPoolStream(ArrayPool<byte>.Shared, MaxStreamAllocationSize);
            _binaryWriter = XmlDictionaryWriter.CreateBinaryWriter(_stream);
            _textWriter = XmlDictionaryWriter.CreateTextWriter(_stream);
        }

        public static BinaryMessageWriter Rent(bool isBinary)
        {
            var messageWriter = s_threadInstance ?? new BinaryMessageWriter();

            // Reentrancy is not expected, but if the operation throws we dont
            // want to reuse the current messageWriter since XmlWriter might not be in starting state
            s_threadInstance = null;

            // Allocate first buffer
            messageWriter._stream.Reset(messageWriter.EstimateMessageSize());
            messageWriter._currentWriter = isBinary ? messageWriter._binaryWriter : messageWriter._textWriter;
            return messageWriter;
        }

        public static ArrayPoolStream.BufferMemory Return(BinaryMessageWriter binaryMessageWriter, bool reset = false)
        {
            binaryMessageWriter._currentWriter.Flush();
            binaryMessageWriter.RecordMessageSize((int)binaryMessageWriter._stream.Length);
            var res = binaryMessageWriter._stream.GetBufferMemoryAndReset();

            if (reset)
            {
                if (binaryMessageWriter._currentWriter is IXmlBinaryWriterInitializer binaryWriter)
                {
                    binaryWriter.SetOutput(binaryMessageWriter._stream, null, null, false);
                }
                else if (binaryMessageWriter._currentWriter is IXmlTextWriterInitializer textWriter)
                {
                    textWriter.SetOutput(binaryMessageWriter._stream, UTF8Encoding, false);
                }
            }

            s_threadInstance = binaryMessageWriter;
            return res;
        }

        public void Clear()
        {
            //reset writer ?
            _stream.Clear();
        }

        private void RecordMessageSize(int count)
        {
            _lastMessageLengths[_messageLengthIndex] = count;
            _messageLengthIndex = (_messageLengthIndex + 1) % MessageLengthHistorySize;
        }

        /// <summary>
        /// Get estimate based on maximum buffer size of the last few messages.
        /// </summary>
        private int EstimateMessageSize()
        {
            int max1 = Math.Max(_lastMessageLengths[3], _lastMessageLengths[2]);
            int max2 = Math.Max(_lastMessageLengths[1], _lastMessageLengths[0]);

            return Math.Max(max2, max1) + 256;
        }

        public XmlDictionaryWriter XmlWriter => _currentWriter;
    }
}<|MERGE_RESOLUTION|>--- conflicted
+++ resolved
@@ -22,12 +22,8 @@
         private const int MessageLengthHistorySize = 4;
         private const int InitialBufferSize = 16 * 1024;
         private readonly int[] _lastMessageLengths = new int[MessageLengthHistorySize] { InitialBufferSize, InitialBufferSize, InitialBufferSize, InitialBufferSize };
-<<<<<<< HEAD
-        private int _messageLengthIndex = 0;
+        private int _messageLengthIndex;
         public static readonly Encoding UTF8Encoding = new UTF8Encoding(false);
-=======
-        private int _messageLengthIndex;
->>>>>>> 0f00bbde
 
         // Cache at most one writer per thread
         [ThreadStatic]
