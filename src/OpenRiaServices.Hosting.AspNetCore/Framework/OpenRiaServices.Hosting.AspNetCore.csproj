﻿<Project Sdk="Microsoft.NET.Sdk">

  <PropertyGroup>
    <TargetFrameworks>net6.0;net7.0</TargetFrameworks>
    <DefineConstants>$(DefineConstants);SERVERFX;ASPNET_CORE</DefineConstants>
    <RootNamespace>OpenRiaServices.Hosting</RootNamespace>
    <!-- Ignore documentation varnings while experimental-->
    <NoWarn>$(NoWarn);CS1574;CS1573;CS1591;CS1572</NoWarn>
<<<<<<< HEAD
    <VersionPrefix>0.3.0</VersionPrefix>
=======
    <VersionPrefix>0.4.0</VersionPrefix>
>>>>>>> 5b1058a7
    <GeneratePackageOnBuild>true</GeneratePackageOnBuild>
    <Authors>Daniel-Svensson</Authors>
    <PackageTags>OpenRiaServices AspNetCore Hosting DomainServices AspNet WCF RIA Services Server</PackageTags>
    <Description>
      Asp.Net Core Hosting for OpenRiaservices
      Public API will change before 1.0.0 release

      See README at https://github.com/OpenRIAServices/OpenRiaServices/tree/main/src/OpenRiaServices.Hosting.AspNetCore/Framework for usage.
    </Description>
    <AllowUnsafeBlocks>true</AllowUnsafeBlocks>
    <PackageReadmeFile>README.md</PackageReadmeFile>
    <PackageRequireLicenseAcceptance>true</PackageRequireLicenseAcceptance>
    <PackageLicenseExpression></PackageLicenseExpression>
    <PackageLicenseFile>LICENSE.md</PackageLicenseFile>
    <NeutralLanguage>en</NeutralLanguage>
  </PropertyGroup>

  <ItemGroup>
    <FrameworkReference Include="Microsoft.AspNetCore.App" />
  </ItemGroup>

  <ItemGroup>
    <ProjectReference Include="..\..\OpenRiaServices.Server\Framework\OpenRiaServices.Server.csproj" />
  </ItemGroup>

  <ItemGroup>
    <AssemblyAttribute Include="System.Runtime.CompilerServices.InternalsVisibleToAttribute">
      <_Parameter1>OpenRiaServices.Hosting.AspNetCore.Test, PublicKey=00240000048000009400000006020000002400005253413100040000010001006165f2d838c2494ed8ed9644fbc060f22fea4941d552916f6ca7078f64b7d5a6053ff36e63eb312fa909ae4223e8393d20eed67217e46747cebb6fa5b348738c5785568d642b0bf499f7863829242e655372773636d6c974d2d5abd97c57640893f7dd390cfd1015268ee85611f51c71068e8a15a829a97ea9dad46d1619b3b0</_Parameter1>
    </AssemblyAttribute>
    <AssemblyAttribute Include="System.Runtime.CompilerServices.InternalsVisibleToAttribute">
      <_Parameter1>OpenRiaServices.Client.Test, PublicKey=00240000048000009400000006020000002400005253413100040000010001006165f2d838c2494ed8ed9644fbc060f22fea4941d552916f6ca7078f64b7d5a6053ff36e63eb312fa909ae4223e8393d20eed67217e46747cebb6fa5b348738c5785568d642b0bf499f7863829242e655372773636d6c974d2d5abd97c57640893f7dd390cfd1015268ee85611f51c71068e8a15a829a97ea9dad46d1619b3b0</_Parameter1>
    </AssemblyAttribute>
  </ItemGroup>
  
  <ItemGroup>
    <Content Include="LICENSE.md" Pack="true" PackagePath="" />
    <Content Include="README.md" Pack="true" PackagePath="" />
  </ItemGroup>
  
  <ItemGroup>
    <Compile Include="..\..\OpenRiaServices.Client.Web\Framework\Data\DomainServiceFault.cs" Link="DomainServiceFault.cs" />
    <Compile Include="..\..\OpenRiaServices.Client.Web\Framework\Data\ServiceQueryPart.cs" Link="ServiceQueryPart.cs" />
    <Compile Include="..\..\OpenRiaServices.Client\Framework\QueryResult.cs" Link="QueryResult.cs" />
    <Compile Include="..\..\OpenRiaServices.Hosting.Wcf\Framework\Linq\DefaultQueryResolver.cs" Link="Linq\DefaultQueryResolver.cs" />
    <Compile Include="..\..\OpenRiaServices.Hosting.Wcf\Framework\Linq\DynamicQueryable.cs" Link="Linq\DynamicQueryable.cs" />
    <Compile Include="..\..\OpenRiaServices.Hosting.Wcf\Framework\Linq\DynamicQueryableMethodValidator.cs" Link="Linq\DynamicQueryableMethodValidator.cs" />
    <Compile Include="..\..\OpenRiaServices.Hosting.Wcf\Framework\Linq\QueryDeserializer.cs" Link="Linq\QueryDeserializer.cs" />
    <Compile Include="..\..\OpenRiaServices.Hosting.Wcf\Framework\Linq\QueryResolver.cs" Link="Linq\QueryResolver.cs" />
    <Compile Include="..\..\OpenRiaServices.Hosting.Wcf\Framework\Linq\Resource.Designer.cs">
      <DesignTime>True</DesignTime>
      <AutoGen>True</AutoGen>
      <DependentUpon>Resource.resx</DependentUpon>
    </Compile>
    <Compile Include="..\..\OpenRiaServices.Hosting.Wcf\Framework\ServiceQuery.cs" Link="ServiceQuery.cs" />
    <Compile Include="..\..\OpenRiaServices.Hosting.Wcf\Framework\Wcf\Behaviors\WebHttpQueryStringConverter.cs" Link="Wcf\WebHttpQueryStringConverter.cs" />
    <Compile Include="..\..\OpenRiaServices.Hosting.Wcf\Framework\Wcf\ChangeSetProcessor.cs" Link="Wcf\ChangeSetProcessor.cs" />
    <Compile Include="..\..\OpenRiaServices.Hosting.Wcf\Framework\Wcf\DataContractSurrogateGenerator.cs" Link="Wcf\DataContractSurrogateGenerator.cs" />
    <Compile Include="..\..\OpenRiaServices.Hosting.Wcf\Framework\Wcf\DomainServiceSerializationSurrogate.cs" Link="Wcf\DomainServiceSerializationSurrogate.cs" />
    <Compile Include="..\..\OpenRiaServices.Hosting.Wcf\Framework\Wcf\QueryProcessor.cs" Link="Wcf\QueryProcessor.cs" />
    <Compile Include="..\..\OpenRiaServices.Hosting.Wcf\Framework\Wcf\Resource.Designer.cs">
      <DesignTime>True</DesignTime>
      <AutoGen>True</AutoGen>
      <DependentUpon>Resource.resx</DependentUpon>
    </Compile>
  </ItemGroup>

  <ItemGroup>
    <EmbeddedResource Include="..\..\OpenRiaServices.Hosting.Wcf\Framework\Linq\Resource.resx" Link="Linq\Resource.resx">
      <CustomToolNamespace>System.Linq.Dynamic</CustomToolNamespace>
      <Generator>ResXFileCodeGenerator</Generator>
      <LastGenOutput>Resource.Designer.cs</LastGenOutput>
    </EmbeddedResource>
    <EmbeddedResource Include="..\..\OpenRiaServices.Hosting.Wcf\Framework\Wcf\Resource.resx" Link="Wcf\Resource.resx">
      <Generator>ResXFileCodeGenerator</Generator>
      <LastGenOutput>Resource.Designer.cs</LastGenOutput>
      <CustomToolNamespace>OpenRiaServices.Hosting.Wcf</CustomToolNamespace>
    </EmbeddedResource>
  </ItemGroup>

</Project><|MERGE_RESOLUTION|>--- conflicted
+++ resolved
@@ -6,11 +6,7 @@
     <RootNamespace>OpenRiaServices.Hosting</RootNamespace>
     <!-- Ignore documentation varnings while experimental-->
     <NoWarn>$(NoWarn);CS1574;CS1573;CS1591;CS1572</NoWarn>
-<<<<<<< HEAD
-    <VersionPrefix>0.3.0</VersionPrefix>
-=======
     <VersionPrefix>0.4.0</VersionPrefix>
->>>>>>> 5b1058a7
     <GeneratePackageOnBuild>true</GeneratePackageOnBuild>
     <Authors>Daniel-Svensson</Authors>
     <PackageTags>OpenRiaServices AspNetCore Hosting DomainServices AspNet WCF RIA Services Server</PackageTags>
