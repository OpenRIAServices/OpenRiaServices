﻿<Project Sdk="Microsoft.NET.Sdk">
  <PropertyGroup>
    <NoWarn>108</NoWarn>
    <TargetFramework>net472</TargetFramework>
    <Version>1.0.0.0</Version>
  </PropertyGroup>

  <PropertyGroup Condition=" '$(TargetFramework)' == 'net472' ">
    <DefineConstants>$(DefineConstants);HAS_COLLECTIONVIEW</DefineConstants>
  </PropertyGroup>
<<<<<<< HEAD

=======
  
  <ItemGroup>
    <PackageReference Include="Microsoft.NET.Test.Sdk" Version="17.5.0" />
  </ItemGroup>
  <ItemGroup>
    <Reference Include="Microsoft.VisualStudio.QualityTools.UnitTestFramework, Version=10.0.0.0, Culture=neutral, PublicKeyToken=b03f5f7f11d50a3a, processorArchitecture=MSIL">
      <HintPath>$(MSBuildExtensionsPath)\..\Common7\IDE\PublicAssemblies\Microsoft.VisualStudio.QualityTools.UnitTestFramework.dll</HintPath>
    </Reference>
    <Reference Include="Microsoft.VisualBasic" />
    <Reference Include="PresentationFramework" />
    <Reference Include="System.ComponentModel.DataAnnotations" />
    <Reference Include="System.Data.Linq" />
    <Reference Include="System.Net.Http" />
    <Reference Include="System.Management" />
    <Reference Include="System.ServiceModel" />
    <Reference Include="System.ServiceModel.Web" />
    <Reference Include="System.Web.Services" />    
    <Reference Include="WindowsBase" />
  </ItemGroup>
>>>>>>> 286c839b
  <ItemGroup>
    <Compile Include="..\..\..\Test\Desktop\OpenRiaServices.Common.DomainServices.Test\Baselines\Default\Cities\Cities.g.cs" Link="Data\DomainClients\Cities.g.cs">
      <CopyToOutputDirectory>Always</CopyToOutputDirectory>
    </Compile>
    <Compile Include="..\..\..\Test\Desktop\OpenRiaServices.Common.DomainServices.Test\Baselines\Default\LTS\Catalog_LTS.g.cs" Link="Data\DomainClient\Catalog_LTS.g.cs">
      <CopyToOutputDirectory>Always</CopyToOutputDirectory>
    </Compile>
    <Compile Include="..\..\..\Test\Desktop\OpenRiaServices.Common.DomainServices.Test\Baselines\Default\LTS\Northwind_LTS.g.cs" Link="Data\DomainClient\Northwind_LTS.g.cs">
      <CopyToOutputDirectory>Always</CopyToOutputDirectory>
    </Compile>
    <Compile Include="..\..\..\Test\Desktop\OpenRiaServices.Common.DomainServices.Test\Baselines\Default\Mocks\ComplexTypeScenarios.g.cs" Link="Data\DomainClient\ComplexTypeScenarios.g.cs">
      <CopyToOutputDirectory>Always</CopyToOutputDirectory>
    </Compile>
    <Compile Include="..\..\..\Test\Desktop\OpenRiaServices.Common.DomainServices.Test\Baselines\Default\Mocks\MockCustomers.g.cs" Link="Data\DomainClient\MockCustomers.g.cs">
      <CopyToOutputDirectory>Always</CopyToOutputDirectory>
    </Compile>
    <Compile Include="..\..\..\Test\Desktop\OpenRiaServices.Common.DomainServices.Test\Baselines\Default\Mocks\ServerSideAsyncDomainService.g.cs" Link="Data\DomainClient\ServerSideAsyncDomainService.g.cs">
      <CopyToOutputDirectory>Always</CopyToOutputDirectory>
    </Compile>
    <Compile Include="..\..\..\Test\Desktop\OpenRiaServices.Common.DomainServices.Test\Baselines\Default\Scenarios\CompositionInheritanceScenarios.g.cs" Link="Data\DomainClient\CompositionInheritanceScenarios.g.cs">
      <CopyToOutputDirectory>Always</CopyToOutputDirectory>
    </Compile>
    <Compile Include="..\..\..\Test\Desktop\OpenRiaServices.Common.DomainServices.Test\Baselines\Default\Scenarios\CompositionScenarios.g.cs" Link="Data\DomainClient\CompositionScenarios.g.cs">
      <CopyToOutputDirectory>Always</CopyToOutputDirectory>
    </Compile>
    <Compile Include="..\..\..\Test\Desktop\OpenRiaServices.Common.DomainServices.Test\Baselines\Default\Scenarios\EFDbContextScenarios.g.cs" Link="Data\DomainClient\EFDbContextScenarios.g.cs">
      <CopyToOutputDirectory>Always</CopyToOutputDirectory>
    </Compile>
    <Compile Include="..\..\..\Test\Desktop\OpenRiaServices.Common.DomainServices.Test\Baselines\Default\Scenarios\IncludeScenariosTestProvider.g.cs" Link="Data\DomainClient\IncludeScenariosTestProvider.g.cs">
      <CopyToOutputDirectory>Always</CopyToOutputDirectory>
    </Compile>
    <Compile Include="..\..\..\Test\Desktop\OpenRiaServices.Common.DomainServices.Test\Baselines\Default\Scenarios\InheritanceScenarios1.g.cs" Link="Data\DomainClient\InheritanceScenarios1.g.cs">
      <CopyToOutputDirectory>Always</CopyToOutputDirectory>
    </Compile>
    <Compile Include="..\..\..\Test\Desktop\OpenRiaServices.Common.DomainServices.Test\Baselines\Default\Scenarios\RequiresSecureEndpointScenarios.g.cs" Link="Data\DomainClient\RequiresSecureEndpointScenarios.g.cs">
      <CopyToOutputDirectory>Always</CopyToOutputDirectory>
    </Compile>
    <Compile Include="..\..\..\Test\Desktop\OpenRiaServices.Common.DomainServices.Test\Baselines\Default\Scenarios\SharedEntities.g.cs" Link="Data\DomainClient\SharedEntities.g.cs">
      <CopyToOutputDirectory>Always</CopyToOutputDirectory>
    </Compile>
    <Compile Include="..\..\..\Test\Desktop\OpenRiaServices.Common.DomainServices.Test\Baselines\Default\Scenarios\TestProvider_Scenarios.g.cs" Link="Data\DomainClient\TestProvider_Scenarios.g.cs">
      <CopyToOutputDirectory>Always</CopyToOutputDirectory>
    </Compile>
    <Compile Include="..\..\..\Test\Desktop\OpenRiaServices.Common.DomainServices.Test\Baselines\Default\WebContext\WebContext1.g.cs" Link="Data\DomainClient\WebContext1.g.cs" />
    <Compile Include="..\..\..\Test\Desktop\OpenRiaServices.Common.DomainServices.Test\Cities\Cities.shared.cs" Link="Data\DomainClient\Cities.shared.cs">
      <CopyToOutputDirectory>Always</CopyToOutputDirectory>
    </Compile>
    <Compile Include="..\..\..\Test\Desktop\OpenRiaServices.Common.DomainServices.Test\Cities\CityData.cs" Link="Data\DomainClient\CityData.cs">
      <CopyToOutputDirectory>Always</CopyToOutputDirectory>
    </Compile>
    <Compile Include="..\..\..\Test\Desktop\OpenRiaServices.Common.DomainServices.Test\Shared\Mock.shared.cs" Link="Data\DomainClient\Mock.shared.cs">
      <CopyToOutputDirectory>Always</CopyToOutputDirectory>
    </Compile>
    <Compile Include="..\..\..\Test\Desktop\OpenRiaServices.Common.DomainServices.Test\Shared\Test.shared.cs" Link="Data\DomainClient\Test.shared.cs">
      <CopyToOutputDirectory>Always</CopyToOutputDirectory>
    </Compile>
    <Compile Include="..\..\..\Test\OpenRiaservices.EndToEnd.Wcf.Test\Data\NorthwindEntityContainer.cs" Link="Data\NorthwindEntityContainer.cs" />
    <Compile Include="..\..\..\Test\OpenRiaservices.EndToEnd.Wcf.Test\OperationAwaiter.cs" Link="OperationAwaiter.cs" />
    <Compile Include="..\..\..\Test\OpenRiaservices.EndToEnd.Wcf.Test\TestUris.cs" Link="TestUris.cs" />
    <Compile Include="..\..\..\Test\OpenRiaservices.EndToEnd.Wcf.Test\Utilities\UnitTestBaseExtensions.cs" Link="Data\Utilities\UnitTestBaseExtensions.cs" />
  </ItemGroup>

  <ItemGroup>
    <PackageReference Include="Microsoft.NET.Test.Sdk" Version="17.3.2" />
  </ItemGroup>
  <ItemGroup>
    <Reference Include="Microsoft.VisualStudio.QualityTools.UnitTestFramework, Version=10.0.0.0, Culture=neutral, PublicKeyToken=b03f5f7f11d50a3a, processorArchitecture=MSIL">
      <HintPath>$(MSBuildExtensionsPath)\..\Common7\IDE\PublicAssemblies\Microsoft.VisualStudio.QualityTools.UnitTestFramework.dll</HintPath>
    </Reference>
    <Reference Include="Microsoft.VisualBasic" />
    <Reference Include="PresentationFramework" />
    <Reference Include="System.ComponentModel.DataAnnotations" />
    <Reference Include="System.Data.Linq" />
    <Reference Include="System.Net.Http" />
    <Reference Include="System.Management" />
    <Reference Include="System.ServiceModel" />
    <Reference Include="System.ServiceModel.Web" />
    <Reference Include="System.Web.Services" />
    <Reference Include="WindowsBase" />
  </ItemGroup>

  <ItemGroup>
    <ProjectReference Include="..\..\..\OpenRiaServices.Client.DomainClients.Http\Framework\OpenRiaServices.Client.DomainClients.Http.csproj">
      <Aliases>httpDomainClient</Aliases>
    </ProjectReference>
    <ProjectReference Include="..\..\..\Test\Desktop\OpenRiaServices.Common.Test\OpenRiaServices.Common.Test.csproj" />
    <ProjectReference Include="..\..\..\OpenRiaServices.Client.Web\Framework\OpenRiaServices.Client.Web.csproj">
      <Aliases>global,SSmDsWeb</Aliases>
    </ProjectReference>
    <!--<ProjectReference Include="..\..\..\Test\WebsiteFullTrust\WebsiteFullTrust.csproj">
      <ReferenceOutputAssembly>false</ReferenceOutputAssembly>
      <PrivateAssets>All</PrivateAssets>
      <Private>false</Private>
      <ExcludeAssets>All</ExcludeAssets>
      <CopyLocalSatelliteAssemblies>false</CopyLocalSatelliteAssemblies>
    </ProjectReference>-->
    <ProjectReference Include="..\..\Framework\OpenRiaServices.Client.csproj">
      <Aliases>global,SSmDsClient</Aliases>
    </ProjectReference>
    <ProjectReference Include="..\..\..\OpenRiaServices.LinqToSql\Framework\OpenRiaServices.LinqToSql.csproj">
      <Aliases>DomainServicesLts</Aliases>
    </ProjectReference>
    <ProjectReference Include="..\..\..\OpenRiaServices.Server\Framework\OpenRiaServices.Server.csproj">
      <Aliases>DomainServices</Aliases>
    </ProjectReference>
    <ProjectReference Include="..\..\..\OpenRiaServices.Hosting.Wcf\Framework\OpenRiaServices.Hosting.Wcf.csproj">
      <Aliases>WebRia</Aliases>
    </ProjectReference>
    <ProjectReference Include="..\..\..\Test\Desktop\OpenRiaServices.Common.DomainServices.Test\OpenRiaServices.Common.DomainServices.Test.csproj">
      <Aliases>DomainServicesTests</Aliases>
    </ProjectReference>
    <ProjectReference Include="..\VbExpressions\VbExpressions.vbproj" />
  </ItemGroup>

  <ItemGroup>
    <Content Include="ClientTestProjectPath.txt">
      <CopyToOutputDirectory>PreserveNewest</CopyToOutputDirectory>
    </Content>
  </ItemGroup>

  <Target Name="WriteProjectPath" BeforeTargets="GetCopyToOutputDirectoryItems">
    <Message Text="Writing project path" />
    <WriteLinesToFile File="ClientTestProjectPath.txt" Lines="$(MSBuildProjectDirectory)" Overwrite="true" WriteOnlyWhenDifferent="true" />
  </Target>

</Project><|MERGE_RESOLUTION|>--- conflicted
+++ resolved
@@ -8,12 +8,9 @@
   <PropertyGroup Condition=" '$(TargetFramework)' == 'net472' ">
     <DefineConstants>$(DefineConstants);HAS_COLLECTIONVIEW</DefineConstants>
   </PropertyGroup>
-<<<<<<< HEAD
 
-=======
-  
   <ItemGroup>
-    <PackageReference Include="Microsoft.NET.Test.Sdk" Version="17.5.0" />
+    <PackageReference Include="Microsoft.NET.Test.Sdk" Version="17.3.2" />
   </ItemGroup>
   <ItemGroup>
     <Reference Include="Microsoft.VisualStudio.QualityTools.UnitTestFramework, Version=10.0.0.0, Culture=neutral, PublicKeyToken=b03f5f7f11d50a3a, processorArchitecture=MSIL">
@@ -30,7 +27,6 @@
     <Reference Include="System.Web.Services" />    
     <Reference Include="WindowsBase" />
   </ItemGroup>
->>>>>>> 286c839b
   <ItemGroup>
     <Compile Include="..\..\..\Test\Desktop\OpenRiaServices.Common.DomainServices.Test\Baselines\Default\Cities\Cities.g.cs" Link="Data\DomainClients\Cities.g.cs">
       <CopyToOutputDirectory>Always</CopyToOutputDirectory>
@@ -94,25 +90,6 @@
   </ItemGroup>
 
   <ItemGroup>
-    <PackageReference Include="Microsoft.NET.Test.Sdk" Version="17.3.2" />
-  </ItemGroup>
-  <ItemGroup>
-    <Reference Include="Microsoft.VisualStudio.QualityTools.UnitTestFramework, Version=10.0.0.0, Culture=neutral, PublicKeyToken=b03f5f7f11d50a3a, processorArchitecture=MSIL">
-      <HintPath>$(MSBuildExtensionsPath)\..\Common7\IDE\PublicAssemblies\Microsoft.VisualStudio.QualityTools.UnitTestFramework.dll</HintPath>
-    </Reference>
-    <Reference Include="Microsoft.VisualBasic" />
-    <Reference Include="PresentationFramework" />
-    <Reference Include="System.ComponentModel.DataAnnotations" />
-    <Reference Include="System.Data.Linq" />
-    <Reference Include="System.Net.Http" />
-    <Reference Include="System.Management" />
-    <Reference Include="System.ServiceModel" />
-    <Reference Include="System.ServiceModel.Web" />
-    <Reference Include="System.Web.Services" />
-    <Reference Include="WindowsBase" />
-  </ItemGroup>
-
-  <ItemGroup>
     <ProjectReference Include="..\..\..\OpenRiaServices.Client.DomainClients.Http\Framework\OpenRiaServices.Client.DomainClients.Http.csproj">
       <Aliases>httpDomainClient</Aliases>
     </ProjectReference>
@@ -120,13 +97,6 @@
     <ProjectReference Include="..\..\..\OpenRiaServices.Client.Web\Framework\OpenRiaServices.Client.Web.csproj">
       <Aliases>global,SSmDsWeb</Aliases>
     </ProjectReference>
-    <!--<ProjectReference Include="..\..\..\Test\WebsiteFullTrust\WebsiteFullTrust.csproj">
-      <ReferenceOutputAssembly>false</ReferenceOutputAssembly>
-      <PrivateAssets>All</PrivateAssets>
-      <Private>false</Private>
-      <ExcludeAssets>All</ExcludeAssets>
-      <CopyLocalSatelliteAssemblies>false</CopyLocalSatelliteAssemblies>
-    </ProjectReference>-->
     <ProjectReference Include="..\..\Framework\OpenRiaServices.Client.csproj">
       <Aliases>global,SSmDsClient</Aliases>
     </ProjectReference>
