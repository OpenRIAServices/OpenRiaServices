﻿<Project Sdk="Microsoft.NET.Sdk">
  <PropertyGroup>
    <NoWarn>108</NoWarn>
    <TargetFramework>net472</TargetFramework>
    <Version>1.0.0.0</Version>
  </PropertyGroup>

  <PropertyGroup Condition=" '$(TargetFramework)' == 'net472' ">
    <DefineConstants>$(DefineConstants);HAS_COLLECTIONVIEW</DefineConstants>
  </PropertyGroup>
<<<<<<< HEAD

=======
  
  <ItemGroup>
    <PackageReference Include="Microsoft.NET.Test.Sdk" Version="17.5.0" />
  </ItemGroup>
  <ItemGroup>
    <Reference Include="Microsoft.VisualStudio.QualityTools.UnitTestFramework, Version=10.0.0.0, Culture=neutral, PublicKeyToken=b03f5f7f11d50a3a, processorArchitecture=MSIL">
      <HintPath>$(MSBuildExtensionsPath)\..\Common7\IDE\PublicAssemblies\Microsoft.VisualStudio.QualityTools.UnitTestFramework.dll</HintPath>
    </Reference>
    <Reference Include="Microsoft.VisualBasic" />
    <Reference Include="PresentationFramework" />
    <Reference Include="System.ComponentModel.DataAnnotations" />
    <Reference Include="System.Data.Linq" />
    <Reference Include="System.Net.Http" />
    <Reference Include="System.Management" />
    <Reference Include="System.ServiceModel" />
    <Reference Include="System.ServiceModel.Web" />
    <Reference Include="System.Web.Services" />    
    <Reference Include="WindowsBase" />
  </ItemGroup>
>>>>>>> 3158a179
  <ItemGroup>
    <Compile Include="..\..\..\Test\Desktop\OpenRiaServices.Common.DomainServices.Test\Baselines\Default\Cities\Cities.g.cs" Link="Data\DomainClients\Cities.g.cs">
      <CopyToOutputDirectory>Always</CopyToOutputDirectory>
    </Compile>
    <Compile Include="..\..\..\Test\Desktop\OpenRiaServices.Common.DomainServices.Test\Baselines\Default\LTS\Catalog_LTS.g.cs" Link="Data\DomainClient\Catalog_LTS.g.cs">
      <CopyToOutputDirectory>Always</CopyToOutputDirectory>
    </Compile>
    <Compile Include="..\..\..\Test\Desktop\OpenRiaServices.Common.DomainServices.Test\Baselines\Default\LTS\Northwind_LTS.g.cs" Link="Data\DomainClient\Northwind_LTS.g.cs">
      <CopyToOutputDirectory>Always</CopyToOutputDirectory>
    </Compile>
    <Compile Include="..\..\..\Test\Desktop\OpenRiaServices.Common.DomainServices.Test\Baselines\Default\Mocks\ComplexTypeScenarios.g.cs" Link="Data\DomainClient\ComplexTypeScenarios.g.cs">
      <CopyToOutputDirectory>Always</CopyToOutputDirectory>
    </Compile>
    <Compile Include="..\..\..\Test\Desktop\OpenRiaServices.Common.DomainServices.Test\Baselines\Default\Mocks\MockCustomers.g.cs" Link="Data\DomainClient\MockCustomers.g.cs">
      <CopyToOutputDirectory>Always</CopyToOutputDirectory>
    </Compile>
    <Compile Include="..\..\..\Test\Desktop\OpenRiaServices.Common.DomainServices.Test\Baselines\Default\Mocks\ServerSideAsyncDomainService.g.cs" Link="Data\DomainClient\ServerSideAsyncDomainService.g.cs">
      <CopyToOutputDirectory>Always</CopyToOutputDirectory>
    </Compile>
    <Compile Include="..\..\..\Test\Desktop\OpenRiaServices.Common.DomainServices.Test\Baselines\Default\Scenarios\CompositionInheritanceScenarios.g.cs" Link="Data\DomainClient\CompositionInheritanceScenarios.g.cs">
      <CopyToOutputDirectory>Always</CopyToOutputDirectory>
    </Compile>
    <Compile Include="..\..\..\Test\Desktop\OpenRiaServices.Common.DomainServices.Test\Baselines\Default\Scenarios\CompositionScenarios.g.cs" Link="Data\DomainClient\CompositionScenarios.g.cs">
      <CopyToOutputDirectory>Always</CopyToOutputDirectory>
    </Compile>
    <Compile Include="..\..\..\Test\Desktop\OpenRiaServices.Common.DomainServices.Test\Baselines\Default\Scenarios\EFDbContextScenarios.g.cs" Link="Data\DomainClient\EFDbContextScenarios.g.cs">
      <CopyToOutputDirectory>Always</CopyToOutputDirectory>
    </Compile>
    <Compile Include="..\..\..\Test\Desktop\OpenRiaServices.Common.DomainServices.Test\Baselines\Default\Scenarios\IncludeScenariosTestProvider.g.cs" Link="Data\DomainClient\IncludeScenariosTestProvider.g.cs">
      <CopyToOutputDirectory>Always</CopyToOutputDirectory>
    </Compile>
    <Compile Include="..\..\..\Test\Desktop\OpenRiaServices.Common.DomainServices.Test\Baselines\Default\Scenarios\InheritanceScenarios1.g.cs" Link="Data\DomainClient\InheritanceScenarios1.g.cs">
      <CopyToOutputDirectory>Always</CopyToOutputDirectory>
    </Compile>
    <Compile Include="..\..\..\Test\Desktop\OpenRiaServices.Common.DomainServices.Test\Baselines\Default\Scenarios\RequiresSecureEndpointScenarios.g.cs" Link="Data\DomainClient\RequiresSecureEndpointScenarios.g.cs">
      <CopyToOutputDirectory>Always</CopyToOutputDirectory>
    </Compile>
    <Compile Include="..\..\..\Test\Desktop\OpenRiaServices.Common.DomainServices.Test\Baselines\Default\Scenarios\SharedEntities.g.cs" Link="Data\DomainClient\SharedEntities.g.cs">
      <CopyToOutputDirectory>Always</CopyToOutputDirectory>
    </Compile>
    <Compile Include="..\..\..\Test\Desktop\OpenRiaServices.Common.DomainServices.Test\Baselines\Default\Scenarios\TestProvider_Scenarios.g.cs" Link="Data\DomainClient\TestProvider_Scenarios.g.cs">
      <CopyToOutputDirectory>Always</CopyToOutputDirectory>
    </Compile>
    <Compile Include="..\..\..\Test\Desktop\OpenRiaServices.Common.DomainServices.Test\Baselines\Default\WebContext\WebContext1.g.cs" Link="Data\DomainClient\WebContext1.g.cs" />
    <Compile Include="..\..\..\Test\Desktop\OpenRiaServices.Common.DomainServices.Test\Cities\Cities.shared.cs" Link="Data\DomainClient\Cities.shared.cs">
      <CopyToOutputDirectory>Always</CopyToOutputDirectory>
    </Compile>
    <Compile Include="..\..\..\Test\Desktop\OpenRiaServices.Common.DomainServices.Test\Cities\CityData.cs" Link="Data\DomainClient\CityData.cs">
      <CopyToOutputDirectory>Always</CopyToOutputDirectory>
    </Compile>
    <Compile Include="..\..\..\Test\Desktop\OpenRiaServices.Common.DomainServices.Test\Shared\Mock.shared.cs" Link="Data\DomainClient\Mock.shared.cs">
      <CopyToOutputDirectory>Always</CopyToOutputDirectory>
    </Compile>
    <Compile Include="..\..\..\Test\Desktop\OpenRiaServices.Common.DomainServices.Test\Shared\Test.shared.cs" Link="Data\DomainClient\Test.shared.cs">
      <CopyToOutputDirectory>Always</CopyToOutputDirectory>
    </Compile>
    <Compile Include="..\..\..\Test\OpenRiaservices.EndToEnd.Wcf.Test\Data\NorthwindEntityContainer.cs" Link="Data\NorthwindEntityContainer.cs" />
    <Compile Include="..\..\..\Test\OpenRiaservices.EndToEnd.Wcf.Test\OperationAwaiter.cs" Link="OperationAwaiter.cs" />
    <Compile Include="..\..\..\Test\OpenRiaservices.EndToEnd.Wcf.Test\TestUris.cs" Link="TestUris.cs" />
    <Compile Include="..\..\..\Test\OpenRiaservices.EndToEnd.Wcf.Test\Utilities\UnitTestBaseExtensions.cs" Link="Data\Utilities\UnitTestBaseExtensions.cs" />
  </ItemGroup>

  <ItemGroup>
    <PackageReference Include="Microsoft.NET.Test.Sdk" Version="17.3.2" />
  </ItemGroup>
  <ItemGroup>
    <Reference Include="Microsoft.VisualStudio.QualityTools.UnitTestFramework, Version=10.0.0.0, Culture=neutral, PublicKeyToken=b03f5f7f11d50a3a, processorArchitecture=MSIL">
      <HintPath>$(MSBuildExtensionsPath)\..\Common7\IDE\PublicAssemblies\Microsoft.VisualStudio.QualityTools.UnitTestFramework.dll</HintPath>
    </Reference>
    <Reference Include="Microsoft.VisualBasic" />
    <Reference Include="PresentationFramework" />
    <Reference Include="System.ComponentModel.DataAnnotations" />
    <Reference Include="System.Data.Linq" />
    <Reference Include="System.Net.Http" />
    <Reference Include="System.Management" />
    <Reference Include="System.ServiceModel" />
    <Reference Include="System.ServiceModel.Web" />
    <Reference Include="System.Web.Services" />
    <Reference Include="WindowsBase" />
  </ItemGroup>

  <ItemGroup>
    <ProjectReference Include="..\..\..\OpenRiaServices.Client.DomainClients.Http\Framework\OpenRiaServices.Client.DomainClients.Http.csproj">
      <Aliases>httpDomainClient</Aliases>
    </ProjectReference>
    <ProjectReference Include="..\..\..\Test\Desktop\OpenRiaServices.Common.Test\OpenRiaServices.Common.Test.csproj" />
    <ProjectReference Include="..\..\..\OpenRiaServices.Client.Web\Framework\OpenRiaServices.Client.Web.csproj">
      <Aliases>global,SSmDsWeb</Aliases>
    </ProjectReference>
    <!--<ProjectReference Include="..\..\..\Test\WebsiteFullTrust\WebsiteFullTrust.csproj">
      <ReferenceOutputAssembly>false</ReferenceOutputAssembly>
      <PrivateAssets>All</PrivateAssets>
      <Private>false</Private>
      <ExcludeAssets>All</ExcludeAssets>
      <CopyLocalSatelliteAssemblies>false</CopyLocalSatelliteAssemblies>
    </ProjectReference>-->
    <ProjectReference Include="..\..\Framework\OpenRiaServices.Client.csproj">
      <Aliases>global,SSmDsClient</Aliases>
    </ProjectReference>
    <ProjectReference Include="..\..\..\OpenRiaServices.LinqToSql\Framework\OpenRiaServices.LinqToSql.csproj">
      <Aliases>DomainServicesLts</Aliases>
    </ProjectReference>
    <ProjectReference Include="..\..\..\OpenRiaServices.Server\Framework\OpenRiaServices.Server.csproj">
      <Aliases>DomainServices</Aliases>
    </ProjectReference>
    <ProjectReference Include="..\..\..\OpenRiaServices.Hosting.Wcf\Framework\OpenRiaServices.Hosting.Wcf.csproj">
      <Aliases>WebRia</Aliases>
    </ProjectReference>
    <ProjectReference Include="..\..\..\Test\Desktop\OpenRiaServices.Common.DomainServices.Test\OpenRiaServices.Common.DomainServices.Test.csproj">
      <Aliases>DomainServicesTests</Aliases>
    </ProjectReference>
    <ProjectReference Include="..\VbExpressions\VbExpressions.vbproj" />
  </ItemGroup>

  <ItemGroup>
    <Content Include="ClientTestProjectPath.txt">
      <CopyToOutputDirectory>PreserveNewest</CopyToOutputDirectory>
    </Content>
  </ItemGroup>

  <Target Name="WriteProjectPath" BeforeTargets="GetCopyToOutputDirectoryItems">
    <Message Text="Writing project path" />
    <WriteLinesToFile File="ClientTestProjectPath.txt" Lines="$(MSBuildProjectDirectory)" Overwrite="true" WriteOnlyWhenDifferent="true" />
  </Target>

</Project><|MERGE_RESOLUTION|>--- conflicted
+++ resolved
@@ -8,29 +8,7 @@
   <PropertyGroup Condition=" '$(TargetFramework)' == 'net472' ">
     <DefineConstants>$(DefineConstants);HAS_COLLECTIONVIEW</DefineConstants>
   </PropertyGroup>
-<<<<<<< HEAD
 
-=======
-  
-  <ItemGroup>
-    <PackageReference Include="Microsoft.NET.Test.Sdk" Version="17.5.0" />
-  </ItemGroup>
-  <ItemGroup>
-    <Reference Include="Microsoft.VisualStudio.QualityTools.UnitTestFramework, Version=10.0.0.0, Culture=neutral, PublicKeyToken=b03f5f7f11d50a3a, processorArchitecture=MSIL">
-      <HintPath>$(MSBuildExtensionsPath)\..\Common7\IDE\PublicAssemblies\Microsoft.VisualStudio.QualityTools.UnitTestFramework.dll</HintPath>
-    </Reference>
-    <Reference Include="Microsoft.VisualBasic" />
-    <Reference Include="PresentationFramework" />
-    <Reference Include="System.ComponentModel.DataAnnotations" />
-    <Reference Include="System.Data.Linq" />
-    <Reference Include="System.Net.Http" />
-    <Reference Include="System.Management" />
-    <Reference Include="System.ServiceModel" />
-    <Reference Include="System.ServiceModel.Web" />
-    <Reference Include="System.Web.Services" />    
-    <Reference Include="WindowsBase" />
-  </ItemGroup>
->>>>>>> 3158a179
   <ItemGroup>
     <Compile Include="..\..\..\Test\Desktop\OpenRiaServices.Common.DomainServices.Test\Baselines\Default\Cities\Cities.g.cs" Link="Data\DomainClients\Cities.g.cs">
       <CopyToOutputDirectory>Always</CopyToOutputDirectory>
@@ -94,7 +72,7 @@
   </ItemGroup>
 
   <ItemGroup>
-    <PackageReference Include="Microsoft.NET.Test.Sdk" Version="17.3.2" />
+    <PackageReference Include="Microsoft.NET.Test.Sdk" Version="17.5.0" />
   </ItemGroup>
   <ItemGroup>
     <Reference Include="Microsoft.VisualStudio.QualityTools.UnitTestFramework, Version=10.0.0.0, Culture=neutral, PublicKeyToken=b03f5f7f11d50a3a, processorArchitecture=MSIL">
