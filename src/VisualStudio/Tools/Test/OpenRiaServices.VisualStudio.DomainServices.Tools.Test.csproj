﻿<Project Sdk="Microsoft.NET.Sdk">
  <PropertyGroup>
    <AssemblyTitle>Setup-Internal</AssemblyTitle>
    <Company>Outercurve Foundation</Company>
    <Product>Open RIA Services</Product>
    <Description>Unit tests for WCF RIA Services</Description>
    <Copyright>© Outercurve Foundation.  All rights reserved.</Copyright>
    <NoWarn>618</NoWarn>
    <TargetFramework>net472</TargetFramework>
    <_GetChildProjectCopyToOutputDirectoryItems>false</_GetChildProjectCopyToOutputDirectoryItems>
  </PropertyGroup>
  <Target Name="WriteProjectPath" BeforeTargets="GetCopyToOutputDirectoryItems">
    <WriteLinesToFile File="DomainServiceToolsPath.txt" Lines="$(MSBuildProjectFullPath)" Overwrite="true" WriteOnlyWhenDifferent="true" />
  </Target>
  <ItemGroup>
    <PackageReference Include="EntityFramework" Version="6.4.4" />
    <PackageReference Include="Microsoft.NET.Test.Sdk" Version="17.5.0" />
<<<<<<< HEAD
    <PackageReference Include="MSTest.TestAdapter" Version="3.0.2" />
    <PackageReference Include="MSTest.TestFramework" Version="3.0.2" />
=======

    <PackageReference Include="Microsoft.Build" Version="17.0.0" PrivateAssets="All" ExcludeAssets="Runtime" />
>>>>>>> d6fe496a
  </ItemGroup>
  <ItemGroup>
    <Reference Include="System.ComponentModel.DataAnnotations" />
    <Reference Include="System.Configuration" />
    <Reference Include="System.Data.Linq" />
    <Reference Include="System.ServiceModel" />
    <Reference Include="System.Web" />
  </ItemGroup>
  <ItemGroup>
    <Compile Include="..\..\..\OpenRiaServices.Tools\Test\MockBuildEngine.cs" Link="TestUtilities\MockBuildEngine.cs" />
    <Compile Include="..\..\..\OpenRiaServices.Tools\Test\Utilities\TestInitializer.cs" Link="TestUtilities\TestInitializer.cs" />
    <Content Include="Baselines\*" />
    <Compile Remove="Baselines\*" />
    <None Remove="Baselines\web.config" />
    <None Remove="DomainServiceToolsPath.txt" />
    <Content Include="DomainServiceToolsPath.txt">
      <CopyToOutputDirectory>PreserveNewest</CopyToOutputDirectory>
    </Content>
  </ItemGroup>
  <ItemGroup>
    <ProjectReference Include="..\..\..\OpenRiaServices.Server\Framework\OpenRiaServices.Server.csproj" />
    <ProjectReference Include="..\..\..\OpenRiaServices.Hosting.Wcf\Framework\OpenRiaServices.Hosting.Wcf.csproj" />
    <ProjectReference Include="..\..\..\OpenRiaServices.Hosting.Wcf.OData\Framework\OpenRiaServices.Hosting.Wcf.OData.csproj" />
    <ProjectReference Include="..\..\..\OpenRiaServices.EntityFramework\Framework\OpenRiaServices.EntityFramework.csproj" />
    <ProjectReference Include="..\..\..\OpenRiaServices.EntityFramework\Test\CodeFirstModel\EFCodeFirstModels.csproj" />
    <ProjectReference Include="..\..\..\OpenRiaServices.EntityFramework\Test\DbContextModel\EFDbContextModels.csproj" />
    <ProjectReference Include="..\..\..\OpenRiaServices.LinqToSql\Framework\OpenRiaServices.LinqToSql.csproj" />
    <ProjectReference Include="..\..\..\OpenRiaServices.Tools\Framework\OpenRiaServices.Tools.csproj" />
    <ProjectReference Include="..\..\..\OpenRiaServices.Tools\Test\OpenRiaServices.Tools.Test.csproj" />
    <ProjectReference Include="..\..\..\Test\Desktop\EFPOCOModels\EFPOCOModels.csproj" />
    <ProjectReference Include="..\..\..\Test\Desktop\OpenRiaServices.Common.DomainServices.Test\OpenRiaServices.Common.DomainServices.Test.csproj" />
    <ProjectReference Include="..\..\..\Test\Desktop\OpenRiaServices.Common.Test\OpenRiaServices.Common.Test.csproj" />
    <ProjectReference Include="..\Framework\OpenRiaServices.VisualStudio.DomainServices.Tools.csproj" />
  </ItemGroup>
</Project><|MERGE_RESOLUTION|>--- conflicted
+++ resolved
@@ -15,13 +15,9 @@
   <ItemGroup>
     <PackageReference Include="EntityFramework" Version="6.4.4" />
     <PackageReference Include="Microsoft.NET.Test.Sdk" Version="17.5.0" />
-<<<<<<< HEAD
+    <PackageReference Include="Microsoft.Build" Version="17.0.0" PrivateAssets="All" ExcludeAssets="Runtime" />
     <PackageReference Include="MSTest.TestAdapter" Version="3.0.2" />
     <PackageReference Include="MSTest.TestFramework" Version="3.0.2" />
-=======
-
-    <PackageReference Include="Microsoft.Build" Version="17.0.0" PrivateAssets="All" ExcludeAssets="Runtime" />
->>>>>>> d6fe496a
   </ItemGroup>
   <ItemGroup>
     <Reference Include="System.ComponentModel.DataAnnotations" />
