﻿extern alias httpDomainClient;

using System;
using System.IO;
using System.Linq;
using System.Net;
using System.Net.Http;
using System.Threading;
using httpDomainClient::OpenRiaServices.Client.DomainClients;
using System.Diagnostics;
using System.Runtime.CompilerServices;

namespace OpenRiaServices.Client.Test
{
    [TestClass()]
    public sealed class Main
    {
        private static Process s_aspNetCoreSite;

        [AssemblyInitialize()]
        public static void AssemblyInit(TestContext context)
        {
            Thread.CurrentThread.CurrentUICulture
                = Thread.CurrentThread.CurrentCulture
                    = new System.Globalization.CultureInfo("en-US");

            StartWebServer();

            var clientHandler = new HttpClientHandler()
            {
                CookieContainer = new CookieContainer(),
                UseCookies = true,
                AutomaticDecompression = DecompressionMethods.Deflate | DecompressionMethods.GZip,
            };

            // Map enpoint names from WCF format to "FullName" format
            // We do this since all DomainContext were generated usign old WCF format
            Func<Uri, HttpClient> httpClientFactory = uri =>
            {
                HttpClient httpClient = new HttpClient(clientHandler, disposeHandler: false);

                // Remove ".svc/binary" from the URI
                const string toRemove = ".svc/binary/";
                string uriString = uri.AbsoluteUri;

                if (uriString.EndsWith(toRemove, StringComparison.Ordinal))
                {
                    uri = new Uri(uriString.Remove(uriString.Length - toRemove.Length));
                }

                httpClient.BaseAddress = uri;
                return httpClient;
            };

            DomainContext.DomainClientFactory = new BinaryHttpDomainClientFactory(TestURIs.RootURI, httpClientFactory);
        }

        [AssemblyCleanup]
        public static void AssemblyCleanup()
        {
#if !VBTests
            // make sure our test database is removed on the server after all unit tests
            // have been run
            ((IDisposable)UpdateTests.TestDatabase).Dispose();
#endif
            s_aspNetCoreSite?.Kill();
        }

<<<<<<< HEAD
        private static void StartWebServer([CallerFilePath] string filePaht = null)
=======
        private static void StartWebServer([CallerFilePath]string filePath = null)
>>>>>>> ced47e49
        {
            const string ProcessName = "AspNetCoreWebsite";
            string projectPath = Path.GetDirectoryName(filePath);

#if DEBUG
            string configuration = "Debug";
#else
            string configuration = "Release";
#endif

#if NET10_0
            string targetFramework = "net10.0";
#else
            string targetFramework = "net8.0";
#endif

<<<<<<< HEAD
            string webSitePath = Path.GetFullPath(Path.Combine(projectPath, @$"../AspNetCoreWebsite/bin/{configuration}/{targetFramework}/"));
=======
            string webSitePath = Path.GetFullPath(Path.Join(projectPath, @$"../AspNetCoreWebsite/bin/{configuration}/{targetFramework}/"));
>>>>>>> ced47e49
            string processPath = webSitePath + ProcessName + ".exe";

            if (!Directory.Exists(webSitePath))
                throw new FileNotFoundException($"Website not found at {webSitePath}");

            if (!File.Exists(processPath))
                throw new FileNotFoundException($"AspNetCore website not found at {processPath}");

            var websites = Process.GetProcessesByName(ProcessName);
            if (websites.Any())
            {
                Console.WriteLine("AssemblyInitialize: Webserver process was already started, not starting anything");
                // Already running do nothing
            }
            else
            {
<<<<<<< HEAD
                ProcessStartInfo startInfo = new(processPath, $"--urls \"{TestURIs.RootURI}\"");
=======
                var startInfo = new ProcessStartInfo
                {
                    FileName = processPath,
                    UseShellExecute = false,
                    WorkingDirectory = Path.GetFullPath(Path.Join(projectPath, @"../AspNetCoreWebsite/"))
                };
                startInfo.ArgumentList.Add("--urls");
                startInfo.ArgumentList.Add("https://localhost:7045;http://localhost:5246");
>>>>>>> ced47e49
                startInfo.EnvironmentVariables.Add("ASPNETCORE_ENVIRONMENT", "Development");
                s_aspNetCoreSite = Process.Start(startInfo);

                Console.WriteLine("AssemblyInitialize: Started webserver with PID {0}", s_aspNetCoreSite.Id);
            }

            // Wait for a successfull (GET "/") to succeed so we know webserver has started
            using HttpClient httpClient = new HttpClient();
            Stopwatch stopwatch = Stopwatch.StartNew();
            do
            {
                try
                {
                    var res = httpClient.GetAsync(TestURIs.RootURI).GetAwaiter().GetResult();
                    if (res.IsSuccessStatusCode)
                    {
                        Console.WriteLine("AssemblyInitialize: Webserver started");
                        return;
                    }
                }
                catch (Exception)
                {
                    // Ignore error
                }

                if (s_aspNetCoreSite.HasExited)
                    throw new Exception("Website stopped");

                Thread.Sleep(TimeSpan.FromSeconds(1));
            } while (stopwatch.Elapsed <= TimeSpan.FromMinutes(1));

            throw new TimeoutException("webserver did not respond to '/' in 1 minute");
        }
    }
}<|MERGE_RESOLUTION|>--- conflicted
+++ resolved
@@ -66,11 +66,7 @@
             s_aspNetCoreSite?.Kill();
         }
 
-<<<<<<< HEAD
-        private static void StartWebServer([CallerFilePath] string filePaht = null)
-=======
         private static void StartWebServer([CallerFilePath]string filePath = null)
->>>>>>> ced47e49
         {
             const string ProcessName = "AspNetCoreWebsite";
             string projectPath = Path.GetDirectoryName(filePath);
@@ -87,11 +83,7 @@
             string targetFramework = "net8.0";
 #endif
 
-<<<<<<< HEAD
-            string webSitePath = Path.GetFullPath(Path.Combine(projectPath, @$"../AspNetCoreWebsite/bin/{configuration}/{targetFramework}/"));
-=======
             string webSitePath = Path.GetFullPath(Path.Join(projectPath, @$"../AspNetCoreWebsite/bin/{configuration}/{targetFramework}/"));
->>>>>>> ced47e49
             string processPath = webSitePath + ProcessName + ".exe";
 
             if (!Directory.Exists(webSitePath))
@@ -108,9 +100,6 @@
             }
             else
             {
-<<<<<<< HEAD
-                ProcessStartInfo startInfo = new(processPath, $"--urls \"{TestURIs.RootURI}\"");
-=======
                 var startInfo = new ProcessStartInfo
                 {
                     FileName = processPath,
@@ -118,8 +107,7 @@
                     WorkingDirectory = Path.GetFullPath(Path.Join(projectPath, @"../AspNetCoreWebsite/"))
                 };
                 startInfo.ArgumentList.Add("--urls");
-                startInfo.ArgumentList.Add("https://localhost:7045;http://localhost:5246");
->>>>>>> ced47e49
+                startInfo.ArgumentList.Add(TestURIs.RootURI);
                 startInfo.EnvironmentVariables.Add("ASPNETCORE_ENVIRONMENT", "Development");
                 s_aspNetCoreSite = Process.Start(startInfo);
 
