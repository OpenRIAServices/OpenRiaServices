<?xml version="1.0"?>
<configuration>
  <configSections>
    <!-- For more information on Entity Framework configuration, visit http://go.microsoft.com/fwlink/?LinkID=237468 -->
    <section name="entityFramework" type="System.Data.Entity.Internal.ConfigFile.EntityFrameworkSection, EntityFramework, Version=6.0.0.0, Culture=neutral, PublicKeyToken=b77a5c561934e089" requirePermission="false"/>
  </configSections>
  <appSettings/>
  <connectionStrings>
    <add name="AdventureWorksEntities" connectionString="metadata=res://*/DataModels.AdventureWorks.csdl|res://*/DataModels.AdventureWorks.ssdl|res://*/DataModels.AdventureWorks.msl;provider=System.Data.SqlClient;provider connection string=&quot;Data Source=(localdb)\MSSQLLocalDB;Initial Catalog=AdventureWorks;Integrated Security=True;MultipleActiveResultSets=True&quot;" providerName="System.Data.EntityClient"/>
    <add name="NorthwindEntities" connectionString="metadata=res://*/DataModels.Northwind.csdl|res://*/DataModels.Northwind.ssdl|res://*/DataModels.Northwind.msl;provider=System.Data.SqlClient;provider connection string=&quot;Data Source=(localdb)\MSSQLLocalDB;Initial Catalog=Northwind;Integrated Security=True;MultipleActiveResultSets=True&quot;" providerName="System.Data.EntityClient"/>
    <add name="NorthwindPOCOEntities" connectionString="metadata=res://*/Northwind.csdl|res://*/Northwind.ssdl|res://*/Northwind.msl;provider=System.Data.SqlClient;provider connection string=&quot;Data Source=(localdb)\MSSQLLocalDB;Initial Catalog=Northwind;Integrated Security=True;MultipleActiveResultSets=True&quot;" providerName="System.Data.EntiotyClient"/>
    <add name="Northwind" connectionString="Data Source=(localdb)\MSSQLLocalDB;Initial Catalog=Northwind;Integrated Security=True;MultipleActiveResultSets=True" providerName="System.Data.SqlClient"/>
    <add name="AdventureWorks" connectionString="Data Source=(localdb)\MSSQLLocalDB;Initial Catalog=AdventureWorks;Integrated Security=True;MultipleActiveResultSets=True" providerName="System.Data.SqlClient"/>
  </connectionStrings>
  <system.web>
    <!-- Set tests to always use en-US so browser language does not affect the test outcomes -->
    <globalization culture="en-US" uiCulture="en-US"/>
    <membership defaultProvider="TestMembershipProvider">
      <providers>
        <add name="TestMembershipProvider" type="TestMembershipProvider"/>
      </providers>
    </membership>
    <roleManager defaultProvider="TestRoleProvider" enabled="true">
      <providers>
        <add name="TestRoleProvider" type="TestRoleProvider"/>
      </providers>
    </roleManager>
    <caching>
      <outputCacheSettings>
        <outputCacheProfiles>
          <add name="twoSecondsAbsoluteCaching" duration="2" location="ServerAndClient"/>
        </outputCacheProfiles>
      </outputCacheSettings>
    </caching>
    <anonymousIdentification enabled="false"/>
    <httpRuntime targetFramework="4.7.2" maxUrlLength="2083" maxQueryStringLength="2083"/>
    <compilation debug="true" targetFramework="4.7.2"/>
    <authentication mode="Forms"/>
  </system.web>
  <system.webServer>
    <directoryBrowse enabled="true"/>
    <validation validateIntegratedModeConfiguration="false"/>
  </system.webServer>
  <system.serviceModel>
    <behaviors>
      <serviceBehaviors>
        <behavior name="TestServicesBehavior">
          <serviceMetadata httpGetEnabled="true"/>
          <serviceDebug includeExceptionDetailInFaults="true"/>
        </behavior>
      </serviceBehaviors>
    </behaviors>
<<<<<<< HEAD
    <serviceHostingEnvironment aspNetCompatibilityEnabled="true" minFreeMemoryPercentageToActivateService="1"/>
=======
    <serviceHostingEnvironment aspNetCompatibilityEnabled="true" minFreeMemoryPercentageToActivateService="1" />
>>>>>>> 1dd55629
    <services>
      <service behaviorConfiguration="TestServicesBehavior" name="Website.Services.TestServices">
        <endpoint address="" binding="webHttpBinding" contract="Website.Services.TestServices"/>
        <endpoint address="mex" binding="mexHttpBinding" contract="IMetadataExchange"/>
      </service>
    </services>
  </system.serviceModel>
  <entityFramework>
    <defaultConnectionFactory type="System.Data.Entity.Infrastructure.LocalDbConnectionFactory, EntityFramework, Version=6.0.0.0, Culture=neutral, PublicKeyToken=b77a5c561934e089">
      <parameters>
        <parameter value="mssqllocaldb"/>
      </parameters>
    </defaultConnectionFactory>
    <providers>
      <provider invariantName="System.Data.SqlClient" type="System.Data.Entity.SqlServer.SqlProviderServices, EntityFramework.SqlServer"/>
    </providers>
  </entityFramework>
	<runtime>
		<assemblyBinding xmlns="urn:schemas-microsoft-com:asm.v1">
			<dependentAssembly>
<<<<<<< HEAD
				<assemblyIdentity name="System.Threading.Tasks.Extensions" publicKeyToken="CC7B13FFCD2DDD51" culture="neutral"/>
				<bindingRedirect oldVersion="0.0.0.0-4.2.0.1" newVersion="4.2.0.1"/>
			</dependentAssembly>
			<dependentAssembly>
				<assemblyIdentity name="System.Runtime.CompilerServices.Unsafe" publicKeyToken="B03F5F7F11D50A3A" culture="neutral"/>
				<bindingRedirect oldVersion="0.0.0.0-4.0.6.0" newVersion="4.0.6.0"/>
			</dependentAssembly>
			<dependentAssembly>
				<assemblyIdentity name="System.Memory" publicKeyToken="CC7B13FFCD2DDD51" culture="neutral"/>
				<bindingRedirect oldVersion="0.0.0.0-4.0.1.1" newVersion="4.0.1.1"/>
			</dependentAssembly>
			<dependentAssembly>
				<assemblyIdentity name="System.ComponentModel.Annotations" publicKeyToken="B03F5F7F11D50A3A" culture="neutral"/>
				<bindingRedirect oldVersion="0.0.0.0-4.2.1.0" newVersion="4.2.1.0"/>
			</dependentAssembly>
			<dependentAssembly>
				<assemblyIdentity name="Microsoft.Extensions.Primitives" publicKeyToken="ADB9793829DDAE60" culture="neutral"/>
				<bindingRedirect oldVersion="0.0.0.0-3.1.20.0" newVersion="3.1.20.0"/>
			</dependentAssembly>
			<dependentAssembly>
				<assemblyIdentity name="Microsoft.Extensions.Options" publicKeyToken="ADB9793829DDAE60" culture="neutral"/>
				<bindingRedirect oldVersion="0.0.0.0-3.1.20.0" newVersion="3.1.20.0"/>
			</dependentAssembly>
			<dependentAssembly>
				<assemblyIdentity name="Microsoft.Extensions.Logging.Abstractions" publicKeyToken="ADB9793829DDAE60" culture="neutral"/>
				<bindingRedirect oldVersion="0.0.0.0-3.1.20.0" newVersion="3.1.20.0"/>
			</dependentAssembly>
			<dependentAssembly>
				<assemblyIdentity name="Microsoft.Extensions.DependencyInjection.Abstractions" publicKeyToken="ADB9793829DDAE60" culture="neutral"/>
				<bindingRedirect oldVersion="0.0.0.0-3.1.20.0" newVersion="3.1.20.0"/>
			</dependentAssembly>
			<dependentAssembly>
				<assemblyIdentity name="Microsoft.Extensions.DependencyInjection" publicKeyToken="ADB9793829DDAE60" culture="neutral"/>
				<bindingRedirect oldVersion="0.0.0.0-3.1.20.0" newVersion="3.1.20.0"/>
			</dependentAssembly>
			<dependentAssembly>
				<assemblyIdentity name="Microsoft.Extensions.Configuration.Abstractions" publicKeyToken="ADB9793829DDAE60" culture="neutral"/>
				<bindingRedirect oldVersion="0.0.0.0-3.1.20.0" newVersion="3.1.20.0"/>
			</dependentAssembly>
			<dependentAssembly>
				<assemblyIdentity name="Microsoft.Extensions.Caching.Abstractions" publicKeyToken="ADB9793829DDAE60" culture="neutral"/>
				<bindingRedirect oldVersion="0.0.0.0-3.1.20.0" newVersion="3.1.20.0"/>
=======
				<assemblyIdentity name="System.Runtime.CompilerServices.Unsafe" publicKeyToken="B03F5F7F11D50A3A" culture="neutral"/>
				<bindingRedirect oldVersion="0.0.0.0-6.0.0.0" newVersion="6.0.0.0"/>
>>>>>>> 1dd55629
			</dependentAssembly>
		</assemblyBinding>
	</runtime>
</configuration><|MERGE_RESOLUTION|>--- conflicted
+++ resolved
@@ -50,11 +50,7 @@
         </behavior>
       </serviceBehaviors>
     </behaviors>
-<<<<<<< HEAD
-    <serviceHostingEnvironment aspNetCompatibilityEnabled="true" minFreeMemoryPercentageToActivateService="1"/>
-=======
     <serviceHostingEnvironment aspNetCompatibilityEnabled="true" minFreeMemoryPercentageToActivateService="1" />
->>>>>>> 1dd55629
     <services>
       <service behaviorConfiguration="TestServicesBehavior" name="Website.Services.TestServices">
         <endpoint address="" binding="webHttpBinding" contract="Website.Services.TestServices"/>
@@ -75,7 +71,6 @@
 	<runtime>
 		<assemblyBinding xmlns="urn:schemas-microsoft-com:asm.v1">
 			<dependentAssembly>
-<<<<<<< HEAD
 				<assemblyIdentity name="System.Threading.Tasks.Extensions" publicKeyToken="CC7B13FFCD2DDD51" culture="neutral"/>
 				<bindingRedirect oldVersion="0.0.0.0-4.2.0.1" newVersion="4.2.0.1"/>
 			</dependentAssembly>
@@ -118,10 +113,8 @@
 			<dependentAssembly>
 				<assemblyIdentity name="Microsoft.Extensions.Caching.Abstractions" publicKeyToken="ADB9793829DDAE60" culture="neutral"/>
 				<bindingRedirect oldVersion="0.0.0.0-3.1.20.0" newVersion="3.1.20.0"/>
-=======
 				<assemblyIdentity name="System.Runtime.CompilerServices.Unsafe" publicKeyToken="B03F5F7F11D50A3A" culture="neutral"/>
 				<bindingRedirect oldVersion="0.0.0.0-6.0.0.0" newVersion="6.0.0.0"/>
->>>>>>> 1dd55629
 			</dependentAssembly>
 		</assemblyBinding>
 	</runtime>
