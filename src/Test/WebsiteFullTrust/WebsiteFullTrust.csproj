﻿<?xml version="1.0" encoding="utf-8"?>
<Project ToolsVersion="12.0" DefaultTargets="Build" xmlns="http://schemas.microsoft.com/developer/msbuild/2003">
  <Import Project="$(MSBuildExtensionsPath)\$(MSBuildToolsVersion)\Microsoft.Common.props" Condition="Exists('$(MSBuildExtensionsPath)\$(MSBuildToolsVersion)\Microsoft.Common.props')" />
  <PropertyGroup>
    <Configuration Condition=" '$(Configuration)' == '' ">Debug</Configuration>
    <Platform Condition=" '$(Platform)' == '' ">AnyCPU</Platform>
    <ProductVersion>
    </ProductVersion>
    <SchemaVersion>2.0</SchemaVersion>
    <ProjectGuid>{FB928CDD-D223-4921-B97D-EB16EEE7D2AA}</ProjectGuid>
    <ProjectTypeGuids>{349c5851-65df-11da-9384-00065b846f21};{fae04ec0-301f-11d3-bf4b-00c04f79efbc}</ProjectTypeGuids>
    <OutputType>Library</OutputType>
    <AppDesignerFolder>Properties</AppDesignerFolder>
    <RootNamespace>WebsiteMediumTrust</RootNamespace>
    <AssemblyName>WebsiteMediumTrust</AssemblyName>
    <TargetFrameworkVersion>v4.7.2</TargetFrameworkVersion>
    <UseIISExpress>false</UseIISExpress>
    <FileUpgradeFlags>
    </FileUpgradeFlags>
    <OldToolsVersion>4.0</OldToolsVersion>
    <UpgradeBackupLocation />
    <IISExpressSSLPort />
    <IISExpressAnonymousAuthentication />
    <IISExpressWindowsAuthentication />
    <IISExpressUseClassicPipelineMode />
    <TargetFrameworkProfile />
    <UseGlobalApplicationHostFile />
    <SonarQubeTestProject>True</SonarQubeTestProject>
    <Use64BitIISExpress />
  </PropertyGroup>
  <PropertyGroup Condition=" '$(Configuration)|$(Platform)' == 'Debug|AnyCPU' ">
    <DebugSymbols>true</DebugSymbols>
    <DebugType>full</DebugType>
    <Optimize>false</Optimize>
    <OutputPath>bin\</OutputPath>
    <DefineConstants>DEBUG;TRACE</DefineConstants>
    <ErrorReport>prompt</ErrorReport>
    <WarningLevel>4</WarningLevel>
    <Prefer32Bit>false</Prefer32Bit>
  </PropertyGroup>
  <PropertyGroup Condition=" '$(Configuration)|$(Platform)' == 'Release|AnyCPU' ">
    <DebugType>pdbonly</DebugType>
    <Optimize>true</Optimize>
    <OutputPath>bin\</OutputPath>
    <DefineConstants>TRACE</DefineConstants>
    <ErrorReport>prompt</ErrorReport>
    <WarningLevel>4</WarningLevel>
    <Prefer32Bit>false</Prefer32Bit>
  </PropertyGroup>
  <PropertyGroup Condition="'$(Configuration)|$(Platform)' == 'Signed|AnyCPU'">
    <OutputPath>bin\</OutputPath>
    <DefineConstants>DEBUG;TRACE</DefineConstants>
    <Optimize>true</Optimize>
    <DebugType>pdbonly</DebugType>
    <PlatformTarget>AnyCPU</PlatformTarget>
    <ErrorReport>prompt</ErrorReport>
    <CodeAnalysisRuleSet>MinimumRecommendedRules.ruleset</CodeAnalysisRuleSet>
    <Prefer32Bit>false</Prefer32Bit>
  </PropertyGroup>
  <ItemGroup>
    <Reference Include="System" />
    <Reference Include="System.ComponentModel.DataAnnotations" />
    <Reference Include="System.Data" />
    <Reference Include="System.Data.Services" />
    <Reference Include="System.Data.Services.Client" />
    <Reference Include="System.Runtime.Serialization" />
    <Reference Include="System.ServiceModel" />
    <Reference Include="System.ServiceModel.Web" />
    <Reference Include="System.Drawing" />
    <Reference Include="System.Web" />
    <Reference Include="System.Web.ApplicationServices" />
    <Reference Include="System.Web.DynamicData" />
    <Reference Include="System.Web.Entity" />
    <Reference Include="System.Xml" />
    <Reference Include="System.Configuration" />
    <Reference Include="System.Web.Services" />
    <Reference Include="System.EnterpriseServices" />
    <Reference Include="System.Web.Mobile" />
  </ItemGroup>
  <ItemGroup>
    <Content Include="App_Data\Templates\Northwind.ldf">
      <DependentUpon>Northwind.mdf</DependentUpon>
    </Content>
    <Content Include="App_Data\Templates\Northwind.mdf" />
    <Content Include="Cities-CityDomainService.svc" />
    <Content Include="Global.asax" />
    <Content Include="Services\Cities-CityDomainService.svc" />
    <Content Include="Services\TestServices.svc" />
    <Content Include="Web.config">
      <SubType>Designer</SubType>
    </Content>
  </ItemGroup>
  <ItemGroup>
    <Compile Include="Providers\TestMembershipProvider.cs" />
    <Compile Include="Providers\TestRoleProvider.cs" />
    <Compile Include="Global.asax.cs">
      <DependentUpon>Global.asax</DependentUpon>
    </Compile>
    <Compile Include="Properties\AssemblyInfo.cs" />
    <Compile Include="Services\TestServices.svc.cs">
      <DependentUpon>TestServices.svc</DependentUpon>
    </Compile>
  </ItemGroup>
  <ItemGroup>
    <ProjectReference Include="..\..\OpenRiaServices.Hosting.Wcf.Endpoint\Framework\OpenRiaServices.Hosting.Wcf.Endpoint.csproj">
      <Project>{063022B7-FAF8-43FB-B605-30A5F29910C1}</Project>
      <Name>OpenRiaServices.Hosting.Wcf.Endpoint</Name>
    </ProjectReference>
    <ProjectReference Include="..\..\OpenRiaServices.Server.Authentication.AspNetMembership\Framework\OpenRiaServices.Server.Authentication.AspNetMembership.csproj">
      <Project>{b2183838-a948-47fd-8ab4-e8e7c5cd4477}</Project>
      <Name>OpenRiaServices.Server.Authentication.AspNetMembership</Name>
    </ProjectReference>
    <ProjectReference Include="..\..\OpenRiaServices.Server.EntityFrameworkCore\Framework\OpenRiaServices.Server.EntityFrameworkCore.csproj">
      <Project>{b8d39090-3b76-41bb-a139-956e42619e91}</Project>
      <Name>OpenRiaServices.Server.EntityFrameworkCore</Name>
    </ProjectReference>
    <ProjectReference Include="..\..\OpenRiaServices.Tools\Framework\OpenRiaServices.Tools.csproj">
      <Project>{B33BF27F-7DF7-46FF-A1DA-F12A873E124F}</Project>
      <Name>OpenRiaServices.Tools</Name>
      <Private>True</Private>
    </ProjectReference>
    <ProjectReference Include="..\..\OpenRiaServices.LinqToSql\Framework\OpenRiaServices.LinqToSql.csproj">
      <Project>{E9141C78-4083-4ED9-B0C3-591BF5986488}</Project>
      <Name>OpenRiaServices.LinqToSql</Name>
      <Private>True</Private>
    </ProjectReference>
    <ProjectReference Include="..\..\OpenRiaServices.Server\Framework\OpenRiaServices.Server.csproj">
      <Project>{72E74082-7928-4A70-83C1-49806B942FCB}</Project>
      <Name>OpenRiaServices.Server</Name>
      <Private>True</Private>
    </ProjectReference>
    <ProjectReference Include="..\..\OpenRiaServices.Hosting.Wcf\Framework\OpenRiaServices.Hosting.Wcf.csproj">
      <Project>{E3844512-48A8-451A-9BE4-AC7793016B9D}</Project>
      <Name>OpenRiaServices.Hosting.Wcf</Name>
      <Private>True</Private>
    </ProjectReference>
    <ProjectReference Include="..\Desktop\OpenRiaServices.Common.DomainServices.Test\OpenRiaServices.Common.DomainServices.Test.csproj">
      <Project>{AA5C3992-1C78-4751-8E1C-421A34FD7E76}</Project>
      <Name>OpenRiaServices.Common.DomainServices.Test</Name>
    </ProjectReference>
  </ItemGroup>
  <ItemGroup>
    <PackageReference Include="EntityFramework">
      <Version>6.4.4</Version>
    </PackageReference>
<<<<<<< HEAD
    <PackageReference Include="Microsoft.EntityFrameworkCore.SqlServer">
      <Version>3.1.20</Version>
=======
    <PackageReference Include="Microsoft.Extensions.DependencyInjection">
      <Version>6.0.0</Version>
    </PackageReference>
    <PackageReference Include="System.Threading.Tasks.Extensions">
      <Version>4.5.4</Version>
>>>>>>> 1dd55629
    </PackageReference>
  </ItemGroup>
  <PropertyGroup>
    <VisualStudioVersion Condition="'$(VisualStudioVersion)' == ''">10.0</VisualStudioVersion>
    <VSToolsPath Condition="'$(VSToolsPath)' == ''">$(MSBuildExtensionsPath32)\Microsoft\VisualStudio\v$(VisualStudioVersion)</VSToolsPath>
  </PropertyGroup>
  <Import Project="$(MSBuildBinPath)\Microsoft.CSharp.targets" />
  <Import Project="$(VSToolsPath)\WebApplications\Microsoft.WebApplication.targets" Condition="'$(VSToolsPath)' != ''" />
  <Import Project="$(MSBuildExtensionsPath32)\Microsoft\VisualStudio\v10.0\WebApplications\Microsoft.WebApplication.targets" Condition="false" />
  <ProjectExtensions>
    <VisualStudio>
      <FlavorProperties GUID="{349c5851-65df-11da-9384-00065b846f21}">
        <WebProjectProperties>
          <UseIIS>False</UseIIS>
          <AutoAssignPort>False</AutoAssignPort>
          <DevelopmentServerPort>60002</DevelopmentServerPort>
          <DevelopmentServerVPath>/</DevelopmentServerVPath>
          <IISUrl>
          </IISUrl>
          <NTLMAuthentication>False</NTLMAuthentication>
          <UseCustomServer>False</UseCustomServer>
          <CustomServerUrl>
          </CustomServerUrl>
          <SaveServerSettingsInUserFile>False</SaveServerSettingsInUserFile>
        </WebProjectProperties>
      </FlavorProperties>
    </VisualStudio>
  </ProjectExtensions>
  <!-- To modify your build process, add your task inside one of the targets below and uncomment it. 
       Other similar extension points exist, see Microsoft.Common.targets.
  <Target Name="BeforeBuild">
  </Target>
  <Target Name="AfterBuild">
  </Target>
  -->
</Project><|MERGE_RESOLUTION|>--- conflicted
+++ resolved
@@ -143,16 +143,13 @@
     <PackageReference Include="EntityFramework">
       <Version>6.4.4</Version>
     </PackageReference>
-<<<<<<< HEAD
     <PackageReference Include="Microsoft.EntityFrameworkCore.SqlServer">
       <Version>3.1.20</Version>
-=======
     <PackageReference Include="Microsoft.Extensions.DependencyInjection">
       <Version>6.0.0</Version>
     </PackageReference>
     <PackageReference Include="System.Threading.Tasks.Extensions">
       <Version>4.5.4</Version>
->>>>>>> 1dd55629
     </PackageReference>
   </ItemGroup>
   <PropertyGroup>
