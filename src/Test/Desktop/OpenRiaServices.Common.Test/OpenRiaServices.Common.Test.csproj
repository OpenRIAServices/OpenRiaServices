﻿<Project Sdk="Microsoft.NET.Sdk">
  <PropertyGroup>
    <GenerateAssemblyInfo>false</GenerateAssemblyInfo>
    <TargetFrameworks>net472;net6.0</TargetFrameworks>
  </PropertyGroup>
  <ItemGroup>
    <PackageReference Include="MSTest.TestFramework" Version="3.0.2" />
  </ItemGroup>
  
<<<<<<< HEAD
  <ItemGroup>
=======
  <ItemGroup Condition="'$(TargetFramework)' == 'net472' ">
    <Reference Include="Microsoft.VisualStudio.QualityTools.UnitTestFramework, Version=10.0.0.0, Culture=neutral, PublicKeyToken=b03f5f7f11d50a3a, processorArchitecture=MSIL">
      <HintPath>$(MSBuildExtensionsPath)\..\Common7\IDE\PublicAssemblies\Microsoft.VisualStudio.QualityTools.UnitTestFramework.dll</HintPath>
    </Reference>
>>>>>>> d6fe496a
    <Reference Include="System.ComponentModel.DataAnnotations" />
    <Reference Include="System.Management" />
    <Reference Include="System.Web" />
    <Reference Include="WindowsBase" />
  </ItemGroup>

  <ItemGroup Condition="'$(TargetFramework)' != 'net472' ">
    <PackageReference Include="MSTest.TestFramework" Version="2.2.10" />
    <PackageReference Include="System.Management" Version="7.0.2" />
  </ItemGroup>
</Project><|MERGE_RESOLUTION|>--- conflicted
+++ resolved
@@ -7,14 +7,7 @@
     <PackageReference Include="MSTest.TestFramework" Version="3.0.2" />
   </ItemGroup>
   
-<<<<<<< HEAD
   <ItemGroup>
-=======
-  <ItemGroup Condition="'$(TargetFramework)' == 'net472' ">
-    <Reference Include="Microsoft.VisualStudio.QualityTools.UnitTestFramework, Version=10.0.0.0, Culture=neutral, PublicKeyToken=b03f5f7f11d50a3a, processorArchitecture=MSIL">
-      <HintPath>$(MSBuildExtensionsPath)\..\Common7\IDE\PublicAssemblies\Microsoft.VisualStudio.QualityTools.UnitTestFramework.dll</HintPath>
-    </Reference>
->>>>>>> d6fe496a
     <Reference Include="System.ComponentModel.DataAnnotations" />
     <Reference Include="System.Management" />
     <Reference Include="System.Web" />
