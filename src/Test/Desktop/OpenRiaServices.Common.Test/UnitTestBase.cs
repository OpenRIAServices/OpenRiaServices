--- conflicted
+++ resolved
@@ -33,7 +33,6 @@
         {
         }
 
-<<<<<<< HEAD
         #region Assert nested class
 
         /// <summary>
@@ -330,9 +329,7 @@
             }
         }
         #endregion // Assert nested class
-
-=======
->>>>>>> 1dd55629
+          
         private Queue<Action> AsyncQueue
         {
             get
