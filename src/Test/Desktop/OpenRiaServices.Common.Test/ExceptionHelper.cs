--- conflicted
+++ resolved
@@ -245,11 +245,7 @@
             Assert.AreEqual(message, e.Message);
 
             HttpWebResponse response = (HttpWebResponse)e.Response;
-<<<<<<< HEAD
-            Assert.AreEqual(errorCode, (int)response.StatusCode);
-=======
             Assert.AreEqual((HttpStatusCode)errorCode, response.StatusCode);
->>>>>>> d6fe496a
             return e;
         }
 
