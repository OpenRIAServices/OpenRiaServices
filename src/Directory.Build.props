<Project>

  <!-- This PropertyGroup defines the location and version of Silverlight and SDK for .Net projects (Metadata projects) -->
  <PropertyGroup>
    <IsTestProject Condition="'$(IsTestProject)' == '' And ($(MSBuildProjectFile.Contains('.Test.')) Or $(MSBuildProjectDirectory.Contains('\Test\')))">true</IsTestProject>
    <IsFrameworkProject Condition="'$(IsTestProject)' != 'true' and !$(MSBuildProjectFile.Contains('.VisualStudio.')) ">true</IsFrameworkProject>

    <DeterministicSourcePaths Condition="'$(BUILD_BUILDID)' != '' and '$(IsFrameworkProject)' == 'true'">true</DeterministicSourcePaths>
    <ContinuousIntegrationBuild Condition="'$(BUILD_BUILDID)' != '' and '$(IsFrameworkProject)' == 'true'">true</ContinuousIntegrationBuild>

    <!-- Use csharp 10.0 for all projects -->
    <LangVersion Condition="'$(MSBuildProjectExtension)' == '.csproj'">11.0</LangVersion>
<<<<<<< HEAD
=======
    <AnalysisMode Condition="'$(IsFrameworkProject)' == 'true'">Recommended</AnalysisMode>
    <SuppressNETCoreSdkPreviewMessage>true</SuppressNETCoreSdkPreviewMessage>
>>>>>>> 5b1058a7

    <SonarQubeTestProject Condition="'$(IsTestProject)' == 'true'">True</SonarQubeTestProject>

    <OutputPath Condition="'$(IsFrameworkProject)' == 'true'">$(MSBuildThisFileDirectory)bin\$(Configuration)\</OutputPath>
    <GenerateDocumentationFile  Condition="'$(IsFrameworkProject)' == 'true'">true</GenerateDocumentationFile>
    <CopyLocalLockFileAssemblies Condition="'$(IsFrameworkProject)' == 'true'">false</CopyLocalLockFileAssemblies>

    <VersionPrefix>5.3.1</VersionPrefix>
    <!-- Set correct version suffix below if manually building 
        <VersionSuffix>preview.5</VersionSuffix>
        -->
    <AssemblyVersion>5.0.0.0</AssemblyVersion>
    <Company>.NET Foundation</Company>
    <Product>OpenRiaServices</Product>
    <Copyright>.NET Foundation</Copyright>
    <Title>$(MSBuildProjectName)</Title>
    <PackageProjectUrl>https://github.com/OpenRIAServices/OpenRiaServices/</PackageProjectUrl>
    <RepositoryUrl>https://github.com/OpenRIAServices/OpenRiaServices.git</RepositoryUrl>
    <PublishRepositoryUrl>true</PublishRepositoryUrl>
    <RepositoryType>git</RepositoryType>
    <PackageReleaseNotes>For release notes see https://github.com/OpenRIAServices/OpenRiaServices/releases</PackageReleaseNotes>
    <Authors>OpenRIAServices</Authors>

    <PackageLicenseExpression>Apache-2.0</PackageLicenseExpression>
    <PackageOutputPath>$(MSBuildThisFileDirectory)..\Nuget\bin</PackageOutputPath>
    <PackageOutputPath Condition="'$(Configuration)'!='Release'">$(MSBuildThisFileDirectory)..\Nuget\bin\$(Configuration)</PackageOutputPath>
    <PackageOutputPath Condition="'$(BUILD_ARTIFACTSTAGINGDIRECTORY)'!=''">$(BUILD_ARTIFACTSTAGINGDIRECTORY)</PackageOutputPath>
    <AllowedOutputExtensionsInPackageBuildOutputFolder>$(AllowedOutputExtensionsInPackageBuildOutputFolder);.pdb</AllowedOutputExtensionsInPackageBuildOutputFolder>

    <!-- Embed source files that are not tracked by the source control manager in the PDB -->
    <EmbedUntrackedSources>true</EmbedUntrackedSources>


    <!-- Setup signing-->
    <SignAssembly>true</SignAssembly>
    <AssemblyOriginatorKeyFile Condition="'$(AssemblyOriginatorKeyFile)' == '' And '$(IsTestProject)' != 'true'">$(MSBuildThisFileDirectory)\snk\OpenRiaServices.snk</AssemblyOriginatorKeyFile>
    <AssemblyOriginatorKeyFile Condition="'$(AssemblyOriginatorKeyFile)' == '' And '$(IsTestProject)' == 'true'">$(MSBuildThisFileDirectory)\snk\Tests.snk</AssemblyOriginatorKeyFile>
    <PublicSign Condition=" '$(OS)' != 'Windows_NT' ">true</PublicSign>

    <!-- opt out from portable pdbs, for better compability with older net framework releases
    This is required for several test related projects since code generation's 
    pdb reader cannot read the portable ones
    -->
    <DebugType>portable</DebugType>
    <DebugType Condition="$(TargetFramework.StartsWith('net4')) OR '$(IsTestProject)'=='true'">pdbonly</DebugType>

  </PropertyGroup>

  <PropertyGroup Condition="'$(GitVersion_AssemblySemVer)' != ''">
    <VersionPrefix>$(GitVersion_MajorMinorPatch)</VersionPrefix>
    <VersionSuffix>$(GitVersion_PreReleaseTag)</VersionSuffix>
    <!-- Set by source link
        <InformationalVersion>$(GitVersion_InformationalVersion)</InformationalVersion>
        -->
    <AssemblyVersion>$(GitVersion_AssemblySemVer)</AssemblyVersion>
    <FileVersion>$(GitVersion_MajorMinorPatch).$(GitVersion_PreReleaseNumber)</FileVersion>
  </PropertyGroup>


  <!-- Enable source link, we really only want this for framework assemblies and CI builds
  -->
  <ItemGroup Condition="'$(IsFrameworkProject)' == 'true'">
    <PackageReference Include="Microsoft.SourceLink.GitHub" Version="1.1.1" PrivateAssets="All"/>

  </ItemGroup>

</Project><|MERGE_RESOLUTION|>--- conflicted
+++ resolved
@@ -10,11 +10,8 @@
 
     <!-- Use csharp 10.0 for all projects -->
     <LangVersion Condition="'$(MSBuildProjectExtension)' == '.csproj'">11.0</LangVersion>
-<<<<<<< HEAD
-=======
     <AnalysisMode Condition="'$(IsFrameworkProject)' == 'true'">Recommended</AnalysisMode>
     <SuppressNETCoreSdkPreviewMessage>true</SuppressNETCoreSdkPreviewMessage>
->>>>>>> 5b1058a7
 
     <SonarQubeTestProject Condition="'$(IsTestProject)' == 'true'">True</SonarQubeTestProject>
 
