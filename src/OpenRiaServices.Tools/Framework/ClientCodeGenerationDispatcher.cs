﻿using System;
using System.Collections.Generic;
using System.ComponentModel.Composition;
using System.ComponentModel.Composition.Hosting;
using System.ComponentModel.Composition.Primitives;
using System.Diagnostics;
using System.Globalization;
using System.Linq;
using System.Reflection;
using OpenRiaServices.Server;
using System.Text;
using OpenRiaServices.Tools.SharedTypes;

namespace OpenRiaServices.Tools
{
    /// <summary>
    /// Stateless dispatcher class that discovers and invokes the appropriate
    /// code generator for a specified <see cref="ClientCodeGenerationOptions"/>.
    /// </summary>
    /// <remarks>
    /// This class is <see cref="MarshalByRefObject"/> so that it can be invoked across
    /// AppDomain boundaries.</remarks>
    internal sealed class ClientCodeGenerationDispatcher :
#if NETFRAMEWORK
        MarshalByRefObject, System.Web.Hosting.IRegisteredObject,
#endif
        IDisposable
    {
        // MEF composition container and part catalog, computed lazily and only once
        private CompositionContainer _compositionContainer;
        private ComposablePartCatalog _partCatalog;
        private const string OpenRiaServices_DomainServices_Server_Assembly = "OpenRiaServices.Server.dll";

        /// <summary>
        /// Initializes a new instance of the <see cref="ClientCodeGenerationDispatcher"/> class.
        /// </summary>
        public ClientCodeGenerationDispatcher()
        {
        }

        // MEF import of all code generators
        [ImportMany(typeof(IDomainServiceClientCodeGenerator))]
        internal IEnumerable<Lazy<IDomainServiceClientCodeGenerator, ICodeGeneratorMetadata>> DomainServiceClientCodeGenerators { get; set; }

        /// <summary>
        /// Generates client proxy source code using the generator specified by <paramref name="codeGeneratorName"/>.
        /// </summary>
        /// <param name="options">The options to use for code generation.</param>
        /// <param name="parameters">The parameters required to create the <see cref="ISharedCodeService"/>.</param>
        /// <param name="loggingService">The service to use for logging.</param>
        /// <param name="codeGeneratorName">Optional generator name.  A <c>null</c> or empty value will select the default generator.</param>
        /// <returns>The generated source code or <c>null</c> if none was generated.</returns>
        internal string GenerateCode(ClientCodeGenerationOptions options, SharedCodeServiceParameters parameters, ILoggingService loggingService, string codeGeneratorName)
        {
            Debug.Assert(options != null, "options cannot be null");
            Debug.Assert(parameters != null, "parameters cannot be null");
            Debug.Assert(loggingService != null, "loggingService cannot be null");

            try
            {
<<<<<<< HEAD
                AppDomainUtilities.ConfigureAppDomain(options);
                LoadOpenRiaServicesServerAssembly(parameters, loggingService);
                // Try to load mono.cecil from same folder as tools
                // This prevents problem if server project contains another version of mono Cecil
=======
>>>>>>> 5b1058a7
                var toolingAssembly = typeof(ClientCodeGenerationDispatcher).Assembly;
                // Try to load mono.cecil from same folder as tools
                var location = toolingAssembly.Location;

                // Try to load mono.cecil from same folder as tools
                // This prevents problem if server project contains another version of mono Cecil
                var cecilPath = location.Replace(toolingAssembly.GetName().Name + ".dll", "Mono.Cecil.dll");
                AssemblyUtilities.LoadAssembly(cecilPath, loggingService);
                AssemblyUtilities.LoadAssembly(cecilPath.Replace("Mono.Cecil", "Mono.Cecil.Pdb"), loggingService);
<<<<<<< HEAD
=======

#if NETFRAMEWORK
                // For Netframework build we have just started executing in a new AppDomain for the server project
                // We only have the current executing assembly loaded
>>>>>>> 5b1058a7

                // We load the ".Server" assembly actually from the server projects output folder since it was previously required to mix stongly named and not stronly named
                LoadOpenRiaServicesServerAssembly(parameters, loggingService);
#else
               // The current AssemblyLoadContext has been previously setup to load the server projects dependencies, no additional action is needed
#endif

                using (SharedCodeService sharedCodeService = new SharedCodeService(parameters, loggingService))
                {
                    CodeGenerationHost host = new CodeGenerationHost(loggingService, sharedCodeService);
                    return this.GenerateCode(host, options, parameters.ServerAssemblies, codeGeneratorName);
                }
            }
            catch (Exception ex)
            {
                // Fatal exceptions are never swallowed or processed
                if (ex.IsFatal())
                {
                    throw;
                }

                // Any exception from the code generator is caught and reported, otherwise it will
                // hit the MSBuild backstop and report failure of the custom build task.
                // It is acceptable to report this exception and "ignore" it because we
                // are running in a separate AppDomain which will be torn down immediately
                // after our return.
                loggingService.LogError(string.Format(CultureInfo.CurrentCulture,
                                                Resource.ClientCodeGenDispatecher_Threw_Exception_Before_Generate,
                                                ex.Message));
                loggingService.LogException(ex);
                return null;
            }
        }

        /// <summary>
        /// Tries to loads the OpenRiaServices.Server assembly from the server projects references.
        /// </summary>
        /// <param name="parameters">The parameters.</param>
        /// <param name="loggingService">The logging service.</param>
        private static void LoadOpenRiaServicesServerAssembly(SharedCodeServiceParameters parameters, ILoggingService loggingService)
        {
            // Try to load the OpenRiaServices.DomainServies.Server assembly using the one used by the server project
            // This way we can be sure that codegen works with both signed and unsigned server assembly while
            // making sure that only a single version is loaded
            var filename = OpenRiaServices_DomainServices_Server_Assembly;
            var serverAssemblyPath = parameters.ServerAssemblies.FirstOrDefault(sa => sa.EndsWith(filename, StringComparison.Ordinal));
            if (serverAssemblyPath != null)
            {
                var serverAssembly = AssemblyUtilities.LoadAssembly(serverAssemblyPath, loggingService);
                if (serverAssembly != null)
                {
                    // Since this assembly (OpenRiaServices.Tools) requires the Server assembly to be loaded
                    // before the final call to AssemblyUtilities.SetAssemblyResolver (when the DomainServiceCatalog is instanciated)
                    // we need to setup our assembly resolver with the server assembly in case the server version is signed
                    // but this version is unsigned
                    if (!serverAssembly.GetName().IsSigned())
                    {
                        loggingService.LogWarning(Resource.ClientCodeGen_SignedTools_UnsignedServer);
                    }
                }
                else
                {
                    loggingService.LogError(string.Format(CultureInfo.CurrentCulture,
                        Resource.ClientCodeGen_Failed_Loading_OpenRiaServices_Assembly, filename, serverAssemblyPath));
                }
            }
            else
            {
                loggingService.LogError(string.Format(CultureInfo.CurrentCulture, Resource.ClientCodeGen_Missing_OpenRiaServices_Reference, filename));
            }
        }

        /// <summary>
        /// Generates client proxy source code using the specified <paramref name="codeGeneratorName"/> in the context
        /// of the specified <paramref name="host"/>.
        /// </summary>
        /// <param name="host">The host for code generation.</param>
        /// <param name="options">The options to use for code generation.</param>
        /// <param name="assembliesToLoad">The set of server assemblies to use for analysis and composition.</param>
        /// <param name="codeGeneratorName">Optional generator name.  A <c>null</c> or empty value will select the default generator.</param>
        /// <returns>The generated source code or <c>null</c> if none was generated.</returns>
        internal string GenerateCode(ICodeGenerationHost host, ClientCodeGenerationOptions options, IEnumerable<string> assembliesToLoad, string codeGeneratorName)
        {
            Debug.Assert(host != null, "host cannot be null");
            Debug.Assert(options != null, "options cannot be null");
            Debug.Assert(assembliesToLoad != null, "assembliesToLoad cannot be null");

            ILogger logger = host as ILogger;
            DomainServiceCatalog catalog = new DomainServiceCatalog(assembliesToLoad, logger);

            return this.GenerateCode(host, options, catalog, assembliesToLoad, codeGeneratorName);
        }

        /// <summary>
        /// Generates client proxy source code using the specified <paramref name="codeGeneratorName"/> in the context
        /// of the specified <paramref name="host"/>.
        /// </summary>
        /// <param name="host">The host for code generation.</param>
        /// <param name="options">The options to use for code generation.</param>
        /// <param name="domainServiceTypes">The set of <see cref="OpenRiaServices.Server.DomainService"/> types for which to generate code.</param>
        /// <param name="compositionAssemblies">The optional set of assemblies to use to create the MEF composition container.</param>
        /// <param name="codeGeneratorName">Optional generator name.  A <c>null</c> or empty value will select the default generator.</param>
        /// <returns>The generated source code or <c>null</c> if none was generated.</returns>
        internal string GenerateCode(ICodeGenerationHost host, ClientCodeGenerationOptions options, IEnumerable<Type> domainServiceTypes, IEnumerable<string> compositionAssemblies, string codeGeneratorName)
        {
            Debug.Assert(host != null, "host cannot be null");
            Debug.Assert(options != null, "options cannot be null");
            Debug.Assert(domainServiceTypes != null, "domainServiceTypes cannot be null");

            ILogger logger = host as ILogger;
            DomainServiceCatalog catalog = new DomainServiceCatalog(domainServiceTypes, logger);
            return this.GenerateCode(host, options, catalog, compositionAssemblies, codeGeneratorName);
        }

        /// <summary>
        /// Generates client proxy source code using the specified <paramref name="codeGeneratorName"/> in the context
        /// of the specified <paramref name="host"/>.
        /// </summary>
        /// <param name="host">The host for code generation.</param>
        /// <param name="options">The options to use for code generation.</param>
        /// <param name="catalog">The catalog containing the <see cref="OpenRiaServices.Server.DomainService"/> types.</param>
        /// <param name="compositionAssemblies">The optional set of assemblies to use to create the MEF composition container.</param>
        /// <param name="codeGeneratorName">Optional generator name.  A <c>null</c> or empty value will select the default generator.</param>
        /// <returns>The generated source code or <c>null</c> if none was generated.</returns>
        private string GenerateCode(ICodeGenerationHost host, ClientCodeGenerationOptions options, DomainServiceCatalog catalog, IEnumerable<string> compositionAssemblies, string codeGeneratorName)
        {
            Debug.Assert(host != null, "host cannot be null");
            Debug.Assert(options != null, "options cannot be null");
            Debug.Assert(catalog != null, "catalog cannot be null");

            IEnumerable<DomainServiceDescription> domainServiceDescriptions = catalog.DomainServiceDescriptions;
            IDomainServiceClientCodeGenerator proxyGenerator = this.FindCodeGenerator(host, options, compositionAssemblies, codeGeneratorName);
            string generatedCode = null;

            if (proxyGenerator != null)
            {
                try
                {
                    generatedCode = proxyGenerator.GenerateCode(host, domainServiceDescriptions, options);
                }
                catch (Exception ex)
                {
                    // Fatal exceptions are never swallowed or processed
                    if (ex.IsFatal())
                    {
                        throw;
                    }

                    // Any exception from the code generator is caught and reported, otherwise it will
                    // hit the MSBuild backstop and report failure of the custom build task.
                    // It is acceptable to report this exception and "ignore" it because we
                    // are running in a separate AppDomain which will be torn down immediately
                    // after our return.
                    host.LogError(string.Format(CultureInfo.CurrentCulture,
                                                    Resource.CodeGenerator_Threw_Exception,
                                                    string.IsNullOrEmpty(codeGeneratorName) ? proxyGenerator.GetType().FullName : codeGeneratorName,
                                                    options.ClientProjectPath,
                                                    ex.Message));
                    host.LogException(ex);
                }
            }

            return generatedCode;
        }

        /// <summary>
        /// Locates and returns the <see cref="IDomainServiceClientCodeGenerator"/> to use to generate client proxies
        /// for the specified <paramref name="options"/>.
        /// </summary>
        /// <param name="host">The host for code generation.</param>
        /// <param name="options">The options to use for code generation.</param>
        /// <param name="compositionAssemblies">The optional set of assemblies to use to create the MEF composition container.</param>
        /// <param name="codeGeneratorName">Optional generator name.  A <c>null</c> or empty value will select the default generator.</param>
        /// <returns>The code generator to use, or <c>null</c> if a matching one could not be found.</returns>
        internal IDomainServiceClientCodeGenerator FindCodeGenerator(ICodeGenerationHost host, ClientCodeGenerationOptions options, IEnumerable<string> compositionAssemblies, string codeGeneratorName)
        {
            Debug.Assert(host != null, "host cannot be null");
            Debug.Assert(options != null, "options cannot be null");

            if (string.IsNullOrEmpty(options.Language))
            {
                throw new ArgumentException(Resource.Null_Language_Property, nameof(options));
            }

            IDomainServiceClientCodeGenerator generator = null;

            // Try to load the code generator directly if given an assembly qualified name.
            // We insist on at least one comma in the name to know this is an assembly qualified name.
            // Otherwise, we might succeed in loading a dotted name that happens to be in our assembly,
            // such as the default CodeDom generator.
            if (!string.IsNullOrEmpty(codeGeneratorName) && codeGeneratorName.Contains(','))
            {
                Type codeGeneratorType = Type.GetType(codeGeneratorName, /*throwOnError*/ false);
                if (codeGeneratorType != null)
                {
                    if (!typeof(IDomainServiceClientCodeGenerator).IsAssignableFrom(codeGeneratorType))
                    {
                        // If generator is of the incorrect type, we will still allow the MEF approach below
                        // to find a better one.   This path could be exercised by inadvertantly using a name
                        // that happened to load some random type that was not a code generator.
                        host.LogWarning(string.Format(CultureInfo.CurrentCulture, Resource.Code_Generator_Incorrect_Type, codeGeneratorName));
                    }
                    else
                    {
                        try
                        {
                            generator = Activator.CreateInstance(codeGeneratorType) as IDomainServiceClientCodeGenerator;
                        }
                        catch (Exception e)
                        {
                            // The open catch of Exception is acceptable because we unconditionally report
                            // the error and are running in a separate AppDomain.
                            if (e.IsFatal())
                            {
                                throw;
                            }
                            host.LogError(string.Format(CultureInfo.CurrentCulture, Resource.Code_Generator_Instantiation_Error, codeGeneratorName, e.Message));
                        }
                    }
                }
            }

            if (generator == null)
            {
                // Create the MEF composition container (once only) from the assemblies we are analyzing
                this.CreateCompositionContainer(compositionAssemblies, host as ILogger);

                // The following property is filled by MEF by the line above.
                if (this.DomainServiceClientCodeGenerators != null && this.DomainServiceClientCodeGenerators.Any())
                {
                    // Select only those registered for the required language
                    IEnumerable<Lazy<IDomainServiceClientCodeGenerator, ICodeGeneratorMetadata>> allImportsForLanguage =
                        this.DomainServiceClientCodeGenerators.Where(i => string.Equals(options.Language, i.Metadata.Language, StringComparison.OrdinalIgnoreCase));

                    Lazy<IDomainServiceClientCodeGenerator, ICodeGeneratorMetadata> lazyImport = null;

                    // If client specified a specific generator, use that one.
                    // If it cannot be found, log an error to explain the problem.
                    // If multiple with that name are found, log an error and explain the problem.
                    // We consider this an error because the user has explicitly named a generator,
                    // meaning they would not expect the default to be used.
                    if (!string.IsNullOrEmpty(codeGeneratorName))
                    {
                        IEnumerable<Lazy<IDomainServiceClientCodeGenerator, ICodeGeneratorMetadata>> allImportsForLanguageAndName = allImportsForLanguage.Where(i => string.Equals(i.Metadata.GeneratorName, codeGeneratorName, StringComparison.OrdinalIgnoreCase));

                        int numberOfMatchingGenerators = allImportsForLanguageAndName.Count();

                        // No generator with that name was found.  Log an error and explain how to register one.
                        if (numberOfMatchingGenerators == 0)
                        {
                            host.LogError(string.Format(CultureInfo.CurrentCulture,
                                                        Resource.Code_Generator_Not_Found,
                                                        codeGeneratorName,
                                                        options.Language,
                                                        options.ServerProjectPath,
                                                        options.ClientProjectPath,
                                                        CodeDomClientCodeGenerator.GeneratorName));
                        }
                        else if (numberOfMatchingGenerators == 1)
                        {
                            // Exactly one was found -- take it
                            lazyImport = allImportsForLanguageAndName.First();
                        }
                        else
                        {
                            // Multiple with that name were found.  Explain how to remove some of them or
                            // explicitly name one.
                            StringBuilder sb = new StringBuilder();
                            foreach (var import in allImportsForLanguageAndName.OrderBy(i => i.Value.GetType().FullName))
                            {
                                sb.AppendLine("    " + import.Value.GetType().FullName);
                            }
                            host.LogError(string.Format(CultureInfo.CurrentCulture,
                                                        Resource.Multiple_Named_Code_Generators,
                                                        codeGeneratorName,
                                                        options.Language,
                                                        sb.ToString(),
                                                        options.ServerProjectPath,
                                                        options.ClientProjectPath,
                                                        allImportsForLanguageAndName.First().Value.GetType().AssemblyQualifiedName));
                        }
                    }
                    else
                    {
                        // We are here if no generator name was specified.
                        // If only one import matched the language, we have it.
                        // This is the most common path to discovery of our own CodeDom generator
                        // but will work equally well when it replaced.
                        if (allImportsForLanguage.Count() == 1)
                        {
                            lazyImport = allImportsForLanguage.First();
                        }
                        else
                        {
                            // Multiple custom generators exist, but a specific generator name was not provided.
                            // Look for any custom generators other than our default CodeDom one.
                            // If we find there is only one custom generator registered, we use that one rather than the default
                            IEnumerable<Lazy<IDomainServiceClientCodeGenerator, ICodeGeneratorMetadata>> customGeneratorImports =
                                allImportsForLanguage.Where(i => !string.Equals(CodeDomClientCodeGenerator.GeneratorName, i.Metadata.GeneratorName, StringComparison.OrdinalIgnoreCase));

                            int generatorCount = customGeneratorImports.Count();

                            // Exactly 1 custom generator that is not the default -- take it
                            if (generatorCount == 1)
                            {
                                lazyImport = customGeneratorImports.First();
                                host.LogMessage(string.Format(CultureInfo.CurrentCulture, Resource.Using_Custom_Code_Generator, lazyImport.Metadata.GeneratorName));
                            }
                            else if (generatorCount != 0)
                            {
                                // Multiple generators are available but we have insufficient information
                                // to choose one.  Log an warning and use the default
                                StringBuilder sb = new StringBuilder();

                                // Sort for unit test predictability
                                IEnumerable<Lazy<IDomainServiceClientCodeGenerator, ICodeGeneratorMetadata>> orderedCustomGenerators = customGeneratorImports.OrderBy(i => i.Metadata.GeneratorName);
                                foreach (var import in orderedCustomGenerators)
                                {
                                    sb.AppendLine("    " + import.Metadata.GeneratorName);
                                }

                                host.LogWarning(string.Format(CultureInfo.CurrentCulture,
                                                                Resource.Multiple_Custom_Code_Generators_Using_Default,
                                                                options.Language, sb.ToString(),
                                                                options.ClientProjectPath,
                                                                orderedCustomGenerators.First().Metadata.GeneratorName,
                                                                CodeDomClientCodeGenerator.GeneratorName));

                                // Pick the default.  There should be one, but if not, the calling methods will detect and report a problem.
                                lazyImport = allImportsForLanguage.FirstOrDefault(i => string.Equals(CodeDomClientCodeGenerator.GeneratorName, i.Metadata.GeneratorName, StringComparison.OrdinalIgnoreCase));
                            }
                        }
                    }

                    generator = lazyImport == null ? null : lazyImport.Value;
                }
            }

            return generator;
        }

        /// <summary>
        /// Creates the MEF composition container to use for code generation.
        /// </summary>
        /// <remarks>
        /// This container is constructed from the specified set of <paramref name="compositionAssemblyPaths"/>
        /// and serves as the context in which to find code generators.
        /// </remarks>
        /// <param name="compositionAssemblyPaths">Optional set of assembly locations to add to container.</param>
        /// <param name="logger"><see cref="ILogger"/> instance to report issues.</param>
        private void CreateCompositionContainer(IEnumerable<string> compositionAssemblyPaths, ILogger logger)
        {
            Debug.Assert(this._compositionContainer == null, "The composition container cannot be created twice");
            Debug.Assert(logger != null, "logger cannot be null");

            try
            {
                // This code creates a MEF composition container from all the assemblies of this solution
                IEnumerable<AssemblyCatalog> catalogs = GetCompositionAssemblies(compositionAssemblyPaths, logger).Select<Assembly, AssemblyCatalog>(a => new AssemblyCatalog(a));
                this._partCatalog = new AggregateCatalog(catalogs);
                this._compositionContainer = new CompositionContainer(this._partCatalog);

                // Add this instance to the container to satisfy the [ImportMany] 
                this._compositionContainer.ComposeParts(this);
            }
            catch (Exception ex)
            {
                // An exception is possible in situations where the user has included
                // reference assemblies that cause TypeLoadFailures.  If we encounter
                // this situation, fallback to using only our current assembly as the
                // catalog.   This allows MEF to still work for types in this assembly.

                logger.LogWarning(string.Format(CultureInfo.CurrentCulture,
                                Resource.Failed_To_Create_Composition_Container, ex.Message));
                this._partCatalog = new AssemblyCatalog(Assembly.GetExecutingAssembly());
                this._compositionContainer = new CompositionContainer(this._partCatalog);

                this._compositionContainer.ComposeParts(this);
            }
        }

        /// <summary>
        /// Returns the full set of <see cref="Assembly"/> instances from which to build the MEF composition container,
        /// </summary>
        /// <param name="compositionAssemblyPaths">Optional set of assembly locations to include.</param>
        /// <param name="logger"><see cref="ILogger"/> instance to report issues.</param>
        /// <returns>The set of <see cref="Assembly"/> instances to use.</returns>
        private static IEnumerable<Assembly> GetCompositionAssemblies(IEnumerable<string> compositionAssemblyPaths, ILogger logger)
        {
            HashSet<Assembly> assemblies = new HashSet<Assembly>();
            if (compositionAssemblyPaths != null)
            {
                foreach (string assemblyPath in compositionAssemblyPaths)
                {
                    Assembly assembly = AssemblyUtilities.LoadAssembly(assemblyPath, logger);
                    // Don't put System assemblies into container
                    if (assembly != null && !assembly.IsSystemAssembly())
                    {
                        assemblies.Add(assembly);
                    }
                }
            }

            // Add this assembly itself to allow MEF to satisfy our imports
            assemblies.Add(typeof(ClientCodeGenerationDispatcher).Assembly);

            return assemblies;
        }

#if NETFRAMEWORK
        void System.Web.Hosting.IRegisteredObject.Stop(bool immediate)
        {
            // Intentionally left empty, there is nothing to do
        }
#endif

        #region IDisposable members

        public void Dispose()
        {
            CompositionContainer container = this._compositionContainer;
            ComposablePartCatalog catalog = this._partCatalog;
            this._compositionContainer = null;
            this._partCatalog = null;
            if (container != null)
            {
                container.Dispose();
            }
            if (catalog != null)
            {
                catalog.Dispose();
            }
        }
        #endregion
    }
}<|MERGE_RESOLUTION|>--- conflicted
+++ resolved
@@ -58,13 +58,6 @@
 
             try
             {
-<<<<<<< HEAD
-                AppDomainUtilities.ConfigureAppDomain(options);
-                LoadOpenRiaServicesServerAssembly(parameters, loggingService);
-                // Try to load mono.cecil from same folder as tools
-                // This prevents problem if server project contains another version of mono Cecil
-=======
->>>>>>> 5b1058a7
                 var toolingAssembly = typeof(ClientCodeGenerationDispatcher).Assembly;
                 // Try to load mono.cecil from same folder as tools
                 var location = toolingAssembly.Location;
@@ -74,13 +67,10 @@
                 var cecilPath = location.Replace(toolingAssembly.GetName().Name + ".dll", "Mono.Cecil.dll");
                 AssemblyUtilities.LoadAssembly(cecilPath, loggingService);
                 AssemblyUtilities.LoadAssembly(cecilPath.Replace("Mono.Cecil", "Mono.Cecil.Pdb"), loggingService);
-<<<<<<< HEAD
-=======
 
 #if NETFRAMEWORK
                 // For Netframework build we have just started executing in a new AppDomain for the server project
                 // We only have the current executing assembly loaded
->>>>>>> 5b1058a7
 
                 // We load the ".Server" assembly actually from the server projects output folder since it was previously required to mix stongly named and not stronly named
                 LoadOpenRiaServicesServerAssembly(parameters, loggingService);
