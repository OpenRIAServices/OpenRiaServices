--- conflicted
+++ resolved
@@ -5,7 +5,6 @@
     <!-- Copy Mono.Cecil to output directory -->
     <CopyLocalLockFileAssemblies>true</CopyLocalLockFileAssemblies>
   </PropertyGroup>
-<<<<<<< HEAD
   <ItemGroup Condition=" '$(TargetFramework)' == 'net472' ">
       <Reference Include="Microsoft.Build" />
       <Reference Include="Microsoft.Build.Framework" />
@@ -15,7 +14,6 @@
       <Reference Include="System.ComponentModel.Composition" />
       <Reference Include="System.ComponentModel.DataAnnotations" />
       <Reference Include="System.Configuration" />
-      <Reference Include="System.IdentityModel" />
       <Reference Include="System.ServiceModel" />
       <Reference Include="System.ServiceModel.Web" />
       <Reference Include="System.Web" />
@@ -25,20 +23,6 @@
     <PackageReference Include="Microsoft.Build.Framework" Version="17.2.0" />
     <PackageReference Include="Microsoft.Build.Utilities.Core" Version="17.2.0" />
     <PackageReference Include="System.ComponentModel.Composition" Version="7.0.0" />
-=======
-  <ItemGroup>
-    <Reference Include="Microsoft.Build" />
-    <Reference Include="Microsoft.Build.Framework" />
-    <Reference Include="Microsoft.Build.Utilities.v4.0" />
-    <Reference Include="mscorlib" />
-    <Reference Include="system" />
-    <Reference Include="System.ComponentModel.Composition" />
-    <Reference Include="System.ComponentModel.DataAnnotations" />
-    <Reference Include="System.Configuration" />
-    <Reference Include="System.ServiceModel" />
-    <Reference Include="System.ServiceModel.Web" />
-    <Reference Include="System.Web" />
->>>>>>> 66669c7d
   </ItemGroup>
   <ItemGroup>
     <Compile Include="..\..\OpenRiaServices.Client\Framework\BinaryTypeUtility.cs" Link="BinaryTypeUtility.cs" />
