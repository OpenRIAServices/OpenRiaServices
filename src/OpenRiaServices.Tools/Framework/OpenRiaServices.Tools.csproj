--- conflicted
+++ resolved
@@ -10,7 +10,7 @@
     <PackageReference Include="Microsoft.Build.Framework" Version="17.2.0" />
     <PackageReference Include="Microsoft.Build.Utilities.Core" Version="17.2.0" />
     <PackageReference Include="System.ComponentModel.Composition" Version="7.0.0" />
-    <PackageReference Include="Mono.Cecil" Version="0.11.4" />
+    <PackageReference Include="Mono.Cecil" Version="0.11.5" />
     <PackageReference Include="System.Reflection.MetadataLoadContext" Version="7.0.0" />
     <PackageReference Include="System.ServiceModel.Primitives" Version="4.8.1" />
     <PackageReference Include="System.ComponentModel.Annotations" Version="5.0.0" />
@@ -50,12 +50,6 @@
     <None Include="..\..\..\NuGet\OpenRiaServices.Client.CodeGen\build\OpenRiaServices.CodeGen.targets" Link="build\OpenRiaServices.CodeGen.targets" />
   </ItemGroup>
   <ItemGroup>
-<<<<<<< HEAD
-=======
-    <PackageReference Include="Mono.Cecil" Version="0.11.5" />
-  </ItemGroup>
-  <ItemGroup>
->>>>>>> 76e1dfed
     <Folder Include="build\" />
   </ItemGroup>
 </Project>