--- conflicted
+++ resolved
@@ -1,18 +1,13 @@
 ﻿<Project Sdk="Microsoft.NET.Sdk">
   <PropertyGroup>
-<<<<<<< HEAD
-    <DefineConstants>$(DefineConstants);SERVERFX;DBCONTEXT;NET40</DefineConstants>
+    <DefineConstants>$(DefineConstants);SERVERFX;DBCONTEXT</DefineConstants>
     <TargetFrameworks>net472;net7.0</TargetFrameworks>
-=======
-    <DefineConstants>$(DefineConstants);SERVERFX;DBCONTEXT</DefineConstants>
-    <TargetFramework>net472</TargetFramework>
     <PackageId>OpenRiaServices.Client.CodeGen</PackageId>
     <Title>OpenRiaServices Client Code Generator</Title>
     <Description>OpenRiaServices CodeGen provides the MsBuild Tasks to generate the client proxy. </Description>
     <PackageTags>WCF RIA Services RIAServices OpenRiaServices CodeGen</PackageTags>
     <DevelopmentDependency>true</DevelopmentDependency>
 
->>>>>>> aa163e45
     <!-- Copy Mono.Cecil to output directory -->
     <CopyLocalLockFileAssemblies>true</CopyLocalLockFileAssemblies>
 
@@ -88,22 +83,7 @@
   </ItemGroup>
 
   <ItemGroup>
-<<<<<<< HEAD
-    <ProjectReference Include="..\..\OpenRiaServices.Server\Framework\OpenRiaServices.Server.csproj" />
-  </ItemGroup>
-  <ItemGroup>
-    <None Include="..\..\..\NuGet\OpenRiaServices.Client.CodeGen\build\OpenRiaServices.CodeGen.targets" Link="build\OpenRiaServices.CodeGen.targets" />
-  </ItemGroup>
-  <ItemGroup>
-    <PackageReference Include="Mono.Cecil" Version="0.11.4" />
-    <PackageReference Include="System.ServiceModel.Primitives" Version="4.8.1" />
-    <PackageReference Include="System.ComponentModel.Annotations" Version="5.0.0" />
-  </ItemGroup>
-  <ItemGroup>
-    <Folder Include="build\" />
-=======
     <Content Include="build\OpenRiaServices.Client.CodeGen.targets" PackagePath="build" />
->>>>>>> aa163e45
   </ItemGroup>
 
   <!-- This is the target we defined above. It's purpose is to add all of our PackageReference and ProjectReference's runtime assets to our package output.  -->
