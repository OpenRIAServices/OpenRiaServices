--- conflicted
+++ resolved
@@ -10,7 +10,6 @@
   <ItemGroup >
     <PackageReference Include="EntityFramework" Version="6.4.4" />
     <PackageReference Include="Microsoft.Build.Locator" Version="1.5.5" />
-<<<<<<< HEAD
     <PackageReference Include="Microsoft.NET.Test.Sdk" Version="17.5.0" />
     <PackageReference Include="Microsoft.Build" Version="17.5.0" ExcludeAssets="runtime" />
     <PackageReference Include="Microsoft.Build.Framework" Version="17.5.0" ExcludeAssets="runtime" />
@@ -18,17 +17,6 @@
     <PackageReference Include="Microsoft.Build.Tasks.Core" Version="17.5.0" ExcludeAssets="runtime" />
     <PackageReference Include="Microsoft.CodeAnalysis.CSharp" Version="4.5.0" />
     <PackageReference Include="Microsoft.CodeAnalysis.VisualBasic" Version="4.5.0" />
-=======
-    <PackageReference Include="Microsoft.NET.Test.Sdk" Version="17.3.2" />
-    <PackageReference Include="Microsoft.Build" Version="17.3.2" ExcludeAssets="runtime" />
-    <PackageReference Include="Microsoft.Build.Framework" Version="17.3.2" ExcludeAssets="runtime" />
-    <PackageReference Include="Microsoft.Build.Utilities.Core" Version="17.3.2" ExcludeAssets="runtime" />
-    <PackageReference Include="Microsoft.Build.Tasks.Core" Version="17.3.2" ExcludeAssets="runtime" />
-    <PackageReference Include="Microsoft.CodeAnalysis.CSharp" Version="4.3.1" />
-    <PackageReference Include="Microsoft.CodeAnalysis.VisualBasic" Version="4.3.1" />
-    <PackageReference Include="System.ComponentModel.Composition" Version="7.0.0" />
-    <PackageReference Include="System.ComponentModel.Annotations" Version="5.0.0" />
->>>>>>> 64a3586f
   </ItemGroup>
     
   <ItemGroup Condition="'$(TargetFramework)' != 'net472'">
