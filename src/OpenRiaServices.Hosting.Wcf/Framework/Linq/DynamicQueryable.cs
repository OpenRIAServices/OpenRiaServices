--- conflicted
+++ resolved
@@ -375,14 +375,8 @@
 
         void AddSymbol(string name, object value)
         {
-<<<<<<< HEAD
-            if (_symbols.ContainsKey(name))
+            if (!_symbols.TryAdd(name, value))
                 throw ParseError(Resource.DuplicateIdentifier, name);
-            _symbols.Add(name, value);
-=======
-            if (!symbols.TryAdd(name, value))
-                throw ParseError(Resource.DuplicateIdentifier, name);
->>>>>>> 46b789d3
         }
 
         public Expression Parse(Type resultType)
