﻿<Project Sdk="Microsoft.NET.Sdk">
  <PropertyGroup>
    <TargetFramework>net472</TargetFramework>
    <Version>1.0.0.0</Version>
  </PropertyGroup>
  <ItemGroup>
    <PackageReference Include="EntityFramework" Version="6.4.4" />
<<<<<<< HEAD
    <PackageReference Include="Microsoft.Extensions.DependencyInjection" Version="6.0.1" />
    <PackageReference Include="Microsoft.NET.Test.Sdk" Version="17.5.0" />
    <PackageReference Include="MSTest.TestAdapter" Version="3.0.2" />
    <PackageReference Include="MSTest.TestFramework" Version="3.0.2" />
=======
    <PackageReference Include="Microsoft.Extensions.DependencyInjection" Version="7.0.0" />
    <PackageReference Include="Microsoft.NET.Test.Sdk" Version="17.5.0" />
>>>>>>> aed18b26
  </ItemGroup>
  <ItemGroup>
    <Reference Include="System.ComponentModel.DataAnnotations" />
    <Reference Include="System.Configuration" />
    <Reference Include="System.Data.Linq" />
    <Reference Include="System.ServiceModel" />
    <Reference Include="System.Web" />
    <Reference Include="System.Web.ApplicationServices" />
    <Reference Include="System.Web.Extensions" />
    <Reference Include="System.XML" />
  </ItemGroup>
  <ItemGroup>
    <ProjectReference Include="..\..\OpenRiaServices.Server\Framework\OpenRiaServices.Server.csproj" />
    <ProjectReference Include="..\..\Test\Desktop\OpenRiaServices.Common.DomainServices.Test\OpenRiaServices.Common.DomainServices.Test.csproj" />
    <ProjectReference Include="..\..\Test\Desktop\OpenRiaServices.Common.Test\OpenRiaServices.Common.Test.csproj" />
    <ProjectReference Include="..\Framework\OpenRiaServices.Hosting.Wcf.csproj" />
  </ItemGroup>
</Project><|MERGE_RESOLUTION|>--- conflicted
+++ resolved
@@ -5,15 +5,10 @@
   </PropertyGroup>
   <ItemGroup>
     <PackageReference Include="EntityFramework" Version="6.4.4" />
-<<<<<<< HEAD
-    <PackageReference Include="Microsoft.Extensions.DependencyInjection" Version="6.0.1" />
+    <PackageReference Include="Microsoft.Extensions.DependencyInjection" Version="7.0.0" />
     <PackageReference Include="Microsoft.NET.Test.Sdk" Version="17.5.0" />
     <PackageReference Include="MSTest.TestAdapter" Version="3.0.2" />
     <PackageReference Include="MSTest.TestFramework" Version="3.0.2" />
-=======
-    <PackageReference Include="Microsoft.Extensions.DependencyInjection" Version="7.0.0" />
-    <PackageReference Include="Microsoft.NET.Test.Sdk" Version="17.5.0" />
->>>>>>> aed18b26
   </ItemGroup>
   <ItemGroup>
     <Reference Include="System.ComponentModel.DataAnnotations" />
