﻿<?xml version="1.0" encoding="utf-8"?>
<Project ToolsVersion="4.0" DefaultTargets="Build" xmlns="http://schemas.microsoft.com/developer/msbuild/2003">
  <!-- All feature packages define a property for their root and include a common targets file to set common properties -->
  <PropertyGroup>
    <FeaturePackageRoot>$(MSBuildProjectDirectory)\..\..</FeaturePackageRoot>
  </PropertyGroup>
  <PropertyGroup Condition="'$(Configuration)|$(Platform)' == 'Debug|AnyCPU'">
    <NoWarn>108</NoWarn>
  </PropertyGroup>
  <PropertyGroup Condition="'$(Configuration)|$(Platform)' == 'Release|AnyCPU'">
    <NoWarn>108</NoWarn>
  </PropertyGroup>
  <PropertyGroup Condition="'$(Configuration)|$(Platform)' == 'CodeCov|AnyCPU'">
    <NoWarn>108</NoWarn>
  </PropertyGroup>
  <PropertyGroup Condition="'$(Configuration)|$(Platform)' == 'DebugNet40|AnyCPU'">
    <DebugSymbols>true</DebugSymbols>
    <OutputPath>bin\DebugNet40\</OutputPath>
    <DefineConstants>DEBUG;TRACE;SILVERLIGHT</DefineConstants>
    <NoWarn>108</NoWarn>
    <NoStdLib>true</NoStdLib>
    <DebugType>full</DebugType>
    <PlatformTarget>AnyCPU</PlatformTarget>
    <ErrorReport>prompt</ErrorReport>
    <CodeAnalysisRuleSet>MinimumRecommendedRules.ruleset</CodeAnalysisRuleSet>
    <NoConfig>true</NoConfig>
  </PropertyGroup>
  <PropertyGroup Condition="'$(Configuration)|$(Platform)' == 'ReleaseNet40|AnyCPU'">
    <OutputPath>bin\ReleaseNet40\</OutputPath>
    <DefineConstants>TRACE;SILVERLIGHT</DefineConstants>
    <Optimize>true</Optimize>
    <NoWarn>108</NoWarn>
    <NoStdLib>true</NoStdLib>
    <DebugType>pdbonly</DebugType>
    <PlatformTarget>AnyCPU</PlatformTarget>
    <ErrorReport>prompt</ErrorReport>
    <CodeAnalysisRuleSet>MinimumRecommendedRules.ruleset</CodeAnalysisRuleSet>
    <NoConfig>true</NoConfig>
  </PropertyGroup>
  <PropertyGroup Condition="'$(Configuration)|$(Platform)' == 'MyGet40|AnyCPU'">
    <OutputPath>bin\MyGet40\</OutputPath>
    <DefineConstants>TRACE;SILVERLIGHT</DefineConstants>
    <Optimize>true</Optimize>
    <NoWarn>108</NoWarn>
    <NoStdLib>true</NoStdLib>
    <DebugType>pdbonly</DebugType>
    <PlatformTarget>AnyCPU</PlatformTarget>
    <ErrorReport>prompt</ErrorReport>
    <CodeAnalysisRuleSet>MinimumRecommendedRules.ruleset</CodeAnalysisRuleSet>
    <NoConfig>true</NoConfig>
  </PropertyGroup>
  <Import Project="$(FeaturePackageRoot)\FeaturePackage.targets" />
  <PropertyGroup>
    <Configuration Condition=" '$(Configuration)' == '' ">Debug</Configuration>
    <Platform Condition=" '$(Platform)' == '' ">AnyCPU</Platform>
    <ProductVersion>10.0.30729</ProductVersion>
    <SchemaVersion>2.0</SchemaVersion>
    <ProjectGuid>{D2041ACB-8E1D-49A0-B29E-27B27F3D3A9D}</ProjectGuid>
    <ProjectTypeGuids>{A1591282-1198-4647-A2B1-27E5FF5F6F3B};{fae04ec0-301f-11d3-bf4b-00c04f79efbc}</ProjectTypeGuids>
    <OutputType>Library</OutputType>
    <OutputPath>bin\$(Configuration)</OutputPath>
    <AppDesignerFolder>Properties</AppDesignerFolder>
    <RootNamespace>OpenRiaServices.Controls.DomainServices.Test</RootNamespace>
    <AssemblyName>OpenRiaServices.Controls.DomainServices.Test</AssemblyName>
    <TargetFrameworkVersion>v5.0</TargetFrameworkVersion>
    <SilverlightApplication>false</SilverlightApplication>
    <ValidateXaml>true</ValidateXaml>
    <ThrowErrorsInValidation>true</ThrowErrorsInValidation>
    <SignAssembly>false</SignAssembly>
    <DelaySign>true</DelaySign>
  </PropertyGroup>
  <PropertyGroup Condition=" '$(Configuration)|$(Platform)' == 'Debug|AnyCPU' ">
    <DebugSymbols>true</DebugSymbols>
    <DebugType>full</DebugType>
    <Optimize>false</Optimize>
    <DefineConstants>DEBUG;TRACE;SILVERLIGHT</DefineConstants>
    <NoStdLib>true</NoStdLib>
    <NoConfig>true</NoConfig>
    <ErrorReport>prompt</ErrorReport>
    <WarningLevel>4</WarningLevel>
  </PropertyGroup>
  <PropertyGroup Condition=" '$(Configuration)|$(Platform)' == 'Release|AnyCPU' ">
    <DebugType>pdbonly</DebugType>
    <Optimize>true</Optimize>
    <DefineConstants>TRACE;SILVERLIGHT</DefineConstants>
    <NoStdLib>true</NoStdLib>
    <NoConfig>true</NoConfig>
    <ErrorReport>prompt</ErrorReport>
    <WarningLevel>4</WarningLevel>
  </PropertyGroup>
  <PropertyGroup Condition=" '$(Configuration)|$(Platform)' == 'CodeCov|AnyCPU' ">
    <DebugType>pdbonly</DebugType>
    <Optimize>true</Optimize>
    <DefineConstants>TRACE;SILVERLIGHT;CODECOV</DefineConstants>
    <NoStdLib>true</NoStdLib>
    <NoConfig>true</NoConfig>
  </PropertyGroup>
  <ItemGroup>
    <Reference Include="Microsoft.Silverlight.Testing">
      <HintPath>..\..\packages\SilverlightToolkit-Testing.5.2011.12.1\lib\SL5\Microsoft.Silverlight.Testing.dll</HintPath>
    </Reference>
    <Reference Include="Microsoft.VisualStudio.QualityTools.UnitTesting.Silverlight">
      <HintPath>..\..\packages\SilverlightToolkit-Testing.5.2011.12.1\lib\SL5\Microsoft.VisualStudio.QualityTools.UnitTesting.Silverlight.dll</HintPath>
    </Reference>
    <Reference Include="System.ComponentModel.DataAnnotations" />
    <Reference Include="System.ServiceModel.Web.Extensions" />
    <Reference Include="System.Windows" />
    <Reference Include="System.Runtime.Serialization" />
    <Reference Include="System.ServiceModel" />
    <Reference Include="System.ServiceModel.Web" />
    <Reference Include="mscorlib" />
    <Reference Include="system" />
    <Reference Include="System.Core" />
    <Reference Include="System.Windows.Data">
      <SpecificVersion>False</SpecificVersion>
      <HintPath>$(TargetFrameworkSDKDirectory)\System.Windows.Data.dll</HintPath>
      <Private>True</Private>
    </Reference>
    <Reference Include="System.Xml" />
    <Reference Include="System.Net" />
    <Reference Include="System.Windows.Browser" />
    <Reference Include="System.Xml.Linq" />
  </ItemGroup>
  <ItemGroup>
    <Compile Include="..\..\test\desktop\OpenRiaServices.Common.DomainServices.Test\baselines\default\cities\Cities.g.cs">
      <Link>Data\DomainContexts\Cities.g.cs</Link>
    </Compile>
    <Compile Include="..\..\test\desktop\OpenRiaServices.Common.DomainServices.Test\baselines\default\lts\Catalog_LTS.g.cs">
      <Link>Data\DomainContexts\Catalog_LTS.g.cs</Link>
    </Compile>
    <Compile Include="..\..\test\desktop\OpenRiaServices.Common.DomainServices.Test\baselines\default\lts\Northwind_LTS.g.cs">
      <Link>Data\DomainContexts\Northwind_LTS.g.cs</Link>
    </Compile>
    <Compile Include="..\..\test\desktop\OpenRiaServices.Common.DomainServices.Test\baselines\default\mocks\MockCustomers.g.cs">
      <Link>Data\DomainContexts\MockCustomers.g.cs</Link>
    </Compile>
    <Compile Include="..\..\test\desktop\OpenRiaServices.Common.DomainServices.Test\baselines\default\scenarios\CompositionScenarios.g.cs">
      <Link>Data\DomainContexts\CompositionScenarios.g.cs</Link>
    </Compile>
    <Compile Include="..\..\test\desktop\OpenRiaServices.Common.DomainServices.Test\baselines\default\scenarios\IncludeScenariosTestProvider.g.cs">
      <Link>Data\DomainContexts\IncludeScenariosTestProvider.g.cs</Link>
    </Compile>
    <Compile Include="..\..\test\desktop\OpenRiaServices.Common.DomainServices.Test\baselines\default\scenarios\InheritanceScenarios1.g.cs">
      <Link>Data\DomainContexts\InheritanceScenarios1.g.cs</Link>
    </Compile>
    <Compile Include="..\..\test\desktop\OpenRiaServices.Common.DomainServices.Test\baselines\default\scenarios\RequiresSecureEndpointScenarios.g.cs">
      <Link>Data\DomainContexts\RequiresSecureEndpointScenarios.g.cs</Link>
    </Compile>
    <Compile Include="..\..\test\desktop\OpenRiaServices.Common.DomainServices.Test\baselines\default\scenarios\TestProvider_Scenarios.g.cs">
      <Link>Data\DomainContexts\TestProvider_Scenarios.g.cs</Link>
    </Compile>
    <Compile Include="..\..\test\desktop\OpenRiaServices.Common.DomainServices.Test\baselines\default\webcontext\WebContext1.g.cs">
      <Link>Data\DomainContexts\WebContext1.g.cs</Link>
    </Compile>
    <Compile Include="..\..\test\desktop\OpenRiaServices.Common.DomainServices.Test\cities\Cities.shared.cs">
      <Link>Data\DomainContexts\Cities.shared.cs</Link>
    </Compile>
    <Compile Include="..\..\test\desktop\OpenRiaServices.Common.DomainServices.Test\cities\CityData.cs">
      <Link>Data\DomainContexts\CityData.cs</Link>
    </Compile>
    <Compile Include="..\..\test\desktop\OpenRiaServices.Common.DomainServices.Test\shared\Mock.shared.cs">
      <Link>Data\DomainContexts\Mock.shared.cs</Link>
    </Compile>
    <Compile Include="..\..\Test\Desktop\OpenRiaServices.Common.DomainServices.Test\Shared\Test.shared.cs">
      <Link>Data\DomainContexts\Test.shared.cs</Link>
    </Compile>
    <Compile Include="Controls\AssertHelper.cs" />
    <Compile Include="Controls\CommandTests.cs" />
    <Compile Include="Controls\DescriptorTests.cs" />
    <Compile Include="Controls\DomainDataSourceTestBase.cs" />
    <Compile Include="Controls\DomainDataSourceViewTests.cs" />
    <Compile Include="Controls\EntityCollectionViewTests.cs" />
    <Compile Include="Controls\FilteringTests.cs" />
    <Compile Include="Controls\GroupingTests.cs" />
    <Compile Include="Controls\LoadBlockingTests.cs" />
    <Compile Include="Controls\MockContext.cs" />
    <Compile Include="Controls\MockEntityContainer.cs" />
    <Compile Include="Controls\MockPagedEntityList.cs" />
    <Compile Include="Controls\MockTimer.cs" />
    <Compile Include="Controls\PagedEntityCollectionTests.cs" />
    <Compile Include="Controls\PagedEntityCollectionViewTests.cs" />
    <Compile Include="Controls\PagingTests.cs" />
    <Compile Include="Controls\QueryParameterTests.cs" />
    <Compile Include="Controls\SortingTests.cs" />
    <Compile Include="Controls\CollectionViewConverterTests.cs" />
    <Compile Include="Controls\ViewTestBase.cs" />
    <Compile Include="Data\FilterDescriptorTests.cs" />
    <Compile Include="Properties\AssemblyInfo.cs" />
    <Compile Include="Controls\DomainDataSourceTestHelpers.cs" />
    <Compile Include="Controls\DomainDataSourceTests.cs" />
  </ItemGroup>
  <ItemGroup>
    <ProjectReference Include="..\..\OpenRiaServices.DomainServices.Client.Web\Framework\Silverlight\OpenRiaServices.DomainServices.Client.Web.csproj">
      <Project>{6428863A-11FE-48EA-AE51-B2BA5DD29E57}</Project>
      <Name>OpenRiaServices.DomainServices.Client.Web %28Framework\Silverlight\OpenRiaServices.DomainServices.Client.Web%29</Name>
    </ProjectReference>
    <ProjectReference Include="..\..\OpenRiaServices.DomainServices.Client\Framework\Silverlight\OpenRiaServices.DomainServices.Client.csproj">
      <Project>{B15B8171-0EDC-4D96-A126-E086E4F3EA2C}</Project>
      <Name>OpenRiaServices.DomainServices.Client %28Framework\Silverlight\OpenRiaServices.DomainServices.Client%29</Name>
    </ProjectReference>
    <ProjectReference Include="..\..\Test\Silverlight\OpenRiaServices.Common.Test\OpenRiaServices.Common.Test.csproj">
      <Project>{03788A27-145D-4282-8FDC-C336A3BBC471}</Project>
      <Name>OpenRiaServices.Common.Test %28Test\Silverlight\OpenRiaServices.Common.Test%29</Name>
    </ProjectReference>
    <ProjectReference Include="..\Framework\OpenRiaServices.Controls.DomainServices.csproj">
      <Project>{174DE0B6-BBA8-43DF-8755-BC8927EB9138}</Project>
      <Name>OpenRiaServices.Controls.DomainServices</Name>
    </ProjectReference>
  </ItemGroup>
<<<<<<< HEAD
=======
  <ItemGroup>
    <None Include="packages.config" />
  </ItemGroup>
>>>>>>> 2f325073
  <Import Project="$(MSBuildExtensionsPath)\Microsoft\Silverlight\v5.0\Microsoft.Silverlight.CSharp.targets" />
  <!-- To modify your build process, add your task inside one of the targets below and uncomment it. 
       Other similar extension points exist, see Microsoft.Common.targets.
  <Target Name="BeforeBuild">
  </Target>
  <Target Name="AfterBuild">
  </Target>
  -->
  <ProjectExtensions>
    <VisualStudio>
      <FlavorProperties GUID="{A1591282-1198-4647-A2B1-27E5FF5F6F3B}">
        <SilverlightProjectProperties />
      </FlavorProperties>
    </VisualStudio>
  </ProjectExtensions>
</Project><|MERGE_RESOLUTION|>--- conflicted
+++ resolved
@@ -207,12 +207,9 @@
       <Name>OpenRiaServices.Controls.DomainServices</Name>
     </ProjectReference>
   </ItemGroup>
-<<<<<<< HEAD
-=======
   <ItemGroup>
     <None Include="packages.config" />
   </ItemGroup>
->>>>>>> 2f325073
   <Import Project="$(MSBuildExtensionsPath)\Microsoft\Silverlight\v5.0\Microsoft.Silverlight.CSharp.targets" />
   <!-- To modify your build process, add your task inside one of the targets below and uncomment it. 
        Other similar extension points exist, see Microsoft.Common.targets.
