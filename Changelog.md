--- conflicted
+++ resolved
@@ -56,13 +56,10 @@
 * Base DomainContext.Invoke on DomainContext.InvokeAsync (#203)
     * Invoke operation will now cancel only if the web request is cancelled (and then *after* cancellation)
 * Ensure Completed event is always called when Load/Invoke/SubmitOperation finishes (#206)
-<<<<<<< HEAD
+* AuthenticationService is rewritten to use TPM (`Task` based methods) instead of `APM` for the methods implementing the actual authentication operations (#212, #214, #216)
 * Pass in endpoint name in WcfDomainClientFactory to make it easier to derive from it (#218)
 * Hosting - new "PubInternal" types
   * behaviors for easy creation endpoints based on standard wcf (non REST) transports
-=======
-* AuthenticationService is rewritten to use TPM (`Task` based methods) instead of `APM` for the methods implementing the actual authentication operations (#212, #214, #216)
->>>>>>> a94bf06c
 
 **Bugfix**
 * Handle early cancellation (Cancellation before actual request has been sent) in WebDomainClient (#210)
